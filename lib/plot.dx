'# Plotting library

import diagram
import png

data CompactSet a:Type =
  Interval a a
  Singleton a

def Scale (a:Type) : Type =
  { mapping : a -> Maybe Float
  & range   : List (CompactSet Float) }  -- non-overlapping, ordered

def ScaledData (n:Type) [Ix n] (a:Type) : Type =
  { scale : Scale a
  & dat   : n => a }

def Plot (n:Type) [Ix n] (a:Type) (b:Type) (c:Type) : Type =
  { xs : ScaledData n a
  & ys : ScaledData n b
  & cs : ScaledData n c }

def Color : Type = Fin 3 => Float

def applyScale {a} (s:Scale a) (x:a) : Maybe Float = getAt #mapping s x

unitTypeScale : Scale Unit = { mapping = \(). Just 0.0
                             , range   = AsList _ [Singleton 0.0] }

def projectUnitInterval (x:Float) : Maybe Float =
  case x >= 0.0 && x <= 1.0 of
    True  -> Just x
    False -> Nothing

unitIntervalScale : Scale Float =
  { mapping = projectUnitInterval
  , range   = AsList _ [Interval 0.0 1.0] }

def mapScale {a b} (s:Scale a) (f: b -> a) : Scale b =
  { mapping = \x. getAt #mapping s (f x)
  , range = getAt #range s }

def floatScale (xmin:Float) (xmax:Float) : Scale Float =
  mapScale unitIntervalScale (\x. (x - xmin) / (xmax - xmin))

def getScaled {a n} (sd:ScaledData n a) (i:n) : Maybe Float =
  applyScale (getAt #scale sd) (getAt #dat sd).i

lowColor  = [1.0, 0.5, 0.0]
highColor = [0.0, 0.5, 1.0]

def interpolate {a} [VSpace a] (low:a) (high:a) (x:Float) : a =
  x' = clip (0.0, 1.0) x
  (x' .* low) + ((1.0 - x') .* high)

def makeRGBColor (c : Color) : HtmlColor =
  for i. IToW8 $ FToI $ floor (255.0 * c.i)

def colorScale (x:Float) : HtmlColor =
  makeRGBColor $ interpolate lowColor highColor x

def plotToDiagram {a b c n} (plot:Plot n a b c) : Diagram =
  points = concatDiagrams for i.
    x = getScaled (getAt #xs plot) i
    y = getScaled (getAt #ys plot) i
    c = getScaled (getAt #cs plot) i
    -- TODO: nested may-fail patterns would make this much better
    case x of
      Just x' -> case y of
        Just y' -> case c of
          Just c' ->
            pointDiagram |> moveXY (x', y') |> setStrokeColor (colorScale c' )
          Nothing -> mempty
        Nothing -> mempty
      Nothing -> mempty
  boundingBox = moveXY (0.5, 0.5) $ rect 1.0 1.0
  boundingBox <> points

def showPlot {a b c n} (plot:Plot n a b c) : String =
  renderSVG (plotToDiagram plot) ((0.0, 0.0), (1.0, 1.0))

def blankData {n} [Ix n] : ScaledData n Unit =
  {scale = unitTypeScale, dat = for i. ()}

def blankPlot {n} [Ix n] : Plot n Unit Unit Unit =
  { xs = blankData, ys = blankData, cs = blankData }

-- -- TODO: generalize beyond Float with a type class for auto scaling
<<<<<<< HEAD
def autoScale {n} (xs:n=>Float) : ScaledData n Float =
  {scale = floatScale (minimum xs) (maximum xs), dat = xs}
=======
def autoScale (xs:n=>Float) : ScaledData n Float =
  max = maximum xs
  min = minimum xs
  -- Add 10% padding away from the plot area
  space = (max - min) * 0.05
  padding = maximum [space, max * 0.001, 0.000001]
  {scale = floatScale (min - padding) (max + padding), dat = xs}
>>>>>>> f1ce5fac

def setXData {n a b c new} (xs:ScaledData n new) (plot:Plot n a b c) : Plot n new b c=
  -- We can't use `setAt` here because we're changing the type
  {xs = xs, ys = getAt #ys plot, cs = getAt #cs plot}

def setYData {n a b c new} (ys:ScaledData n new) (plot:Plot n a b c) : Plot n a new c =
  {xs = getAt #xs plot, ys = ys, cs = getAt #cs plot}

def setCData {n a b c new} (cs:ScaledData n new) (plot:Plot n a b c) : Plot n a b new =
  {xs = getAt #xs plot, ys = getAt #ys plot, cs = cs}

def xyPlot {n} (xs:n=>Float) (ys:n=>Float) : Plot n Float Float Unit =
  blankPlot |> setXData (autoScale xs) |> setYData (autoScale ys)

def xycPlot {n} (xs:n=>Float) (ys:n=>Float) (cs:n=>Float) : Plot n Float Float Float =
  blankPlot |>
    setXData (autoScale xs) |>
    setYData (autoScale ys) |>
    setCData (autoScale cs)

def yPlot {n} (ys:n=>Float) : Plot n Float Float Unit =
  xs = for i. IToF $ ordinal i
  xyPlot xs ys

-- xs = linspace (Fin 100) 0. 1.0
-- :html showPlot $ xycPlot xs xs xs

'## Heatmap-style plots

-- TODO: scales
def matshow {n m} (img:n=>m=>Float) : Html =
  low  = minimum  $ for (i,j). img.i.j
  high = maximum $ for (i,j). img.i.j
  range = high - low
  imgToHtml $ makePNG for i j.
    x = if range == 0.0
      then floatTo8Bit $ 0.5
      else floatTo8Bit $ (img.i.j - low) / range
    [x, x, x]<|MERGE_RESOLUTION|>--- conflicted
+++ resolved
@@ -86,18 +86,13 @@
   { xs = blankData, ys = blankData, cs = blankData }
 
 -- -- TODO: generalize beyond Float with a type class for auto scaling
-<<<<<<< HEAD
 def autoScale {n} (xs:n=>Float) : ScaledData n Float =
-  {scale = floatScale (minimum xs) (maximum xs), dat = xs}
-=======
-def autoScale (xs:n=>Float) : ScaledData n Float =
   max = maximum xs
   min = minimum xs
   -- Add 10% padding away from the plot area
   space = (max - min) * 0.05
   padding = maximum [space, max * 0.001, 0.000001]
   {scale = floatScale (min - padding) (max + padding), dat = xs}
->>>>>>> f1ce5fac
 
 def setXData {n a b c new} (xs:ScaledData n new) (plot:Plot n a b c) : Plot n new b c=
   -- We can't use `setAt` here because we're changing the type
