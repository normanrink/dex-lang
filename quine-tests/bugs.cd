--- conflicted
+++ resolved
@@ -8,37 +8,18 @@
 :p for (i,j). iadd x.i x.j
 
 
--- nothing stops us trying to unify 'a' (or its tlam counterpart) with a metavar
--- that doesn't have it in scope.
--- (GHC's error message mentions skolem vars and escaping scopes...)
-:passes lam x. let f :: a -> a; f y = x in ()
-
-<<<<<<< HEAD
-
 -- out-of-bounds indexing - need to wrap indices
 :p let litArr = [10, 5, 3]
    in litArr.(asidx 4)
 > 5
 
-
 -- polymorphic declarations without explicit types crash the compiler
 -- (should be a straightforward error message)
 f x = x
-
 
 -- apparently we're treating unbound type aliases as things to infer
 x :: N
 x = 1
 
-
 -- need a type class constrain for index sets so that this is an error
-:t for i::Int. 1
-=======
--- prints 1 instead
-
-litArr = [10, 5, 3]
-
-:p litArr.(asidx 4)
-
-> 5
->>>>>>> 50d6cbb8
+:t for i::Int. 1