cabal-version:       2.2

-- Copyright 2019 Google LLC
--
-- Use of this source code is governed by a BSD-style
-- license that can be found in the LICENSE file or at
-- https://developers.google.com/open-source/licenses/bsd

name:                dex
version:             0.1.0.0
author:              Dougal Maclaurin
maintainer:          dougalm@google.com
license-file:        LICENSE
build-type:          Simple

data-files:          lib/*.dx
                   , static/*.css
                   , static/*.html
                   , static/*.js
extra-source-files:  lib/*.dx
                   , src/lib/dexrt.bc
                   , static/index.js
                   , static/style.css

flag cuda
  description:         Enables building with CUDA support
  default:             False

flag optimized
  description:         Enables GHC optimizations
  default:             False

flag live
  description:         Enables live-editing environments (web notebook and terminal)
  default:             True

flag llvm-head
  description:         Use the bleeding-edge version of LLVM
  default:             False

flag foreign
  description:         Build the C interface to Dex
  default:             False

flag debug
  description:         Enable extra checks and stack trace printing (useful for developers)
  default:             False

library dex-resources
  if os(darwin)
    exposed-modules:   Resources
  build-depends:       base
                     , bytestring
                     , file-embed
  hs-source-dirs:      src/resources
  default-language:    Haskell2010
  default-extensions:  CPP

library
<<<<<<< HEAD
  exposed-modules:     Algebra
                     , Builder
                     , CUDA
                     , Cat
                     , CheapReduction
                     , Core
                     , Err
                     , Export
                     , GenericTraversal
                     , Imp
                     , Inference
                     , Interpreter
                     , JIT
                     , LLVM.HEAD.JIT
                     , LLVM.JIT
                     , LLVM.Shims
                     , LLVMExec
                     , LabeledItems
                     , Linearize
                     , Logging
                     , MTL1
                     , Name
                     , PPrint
                     , Parser
                     , Serialize
                     , Simplify
                     , SourceRename
                     , Syntax
                     , TopLevel
                     , Transpose
                     , Type
                     , Types.Core
                     , Types.Imp
                     , Types.Primitives
                     , Types.Source
                     , Util
=======
  exposed-modules:     Syntax, Cat, Util, PPrint, Serialize
                       TopLevel, Interpreter, Logging, CUDA,
                       LLVM.JIT, LLVM.Shims, JIT, LLVMExec,
                       Err, LabeledItems, SourceRename, RawName, Name, Parser, MTL1,
                       Type, Builder, Inference, CheapReduction, GenericTraversal,
                       Simplify, Imp, Algebra, Linearize, Transpose,
                       LLVM.HEAD.JIT
>>>>>>> de36e4b9
  if flag(live)
    exposed-modules:   Actor
                     , Live.Eval
                     , Live.Terminal
                     , Live.Web
                     , RenderHtml
  other-modules:       Paths_dex
  build-depends:       base
                     , bytestring
                     , containers
                     , cryptonite
                     , exceptions
                     , hashable
                     , llvm-hs
                     , llvm-hs-pure
                     , mtl
                     , scientific
                     , transformers
                     , unordered-containers
                     , utf8-string
                       -- Parsing
                     , megaparsec
                     , parser-combinators
                       -- Text output
                     , prettyprinter
                     , text
                       -- Portable system utilities
                     , ansi-terminal
                     , directory
                     , filepath
                     , haskeline
                     , process
                     , temporary
                       -- Serialization
                     , aeson
                     , store
  if flag(live)
    build-depends:     binary
                     , blaze-html
                     , cmark
                     , http-types
                     , wai
                     , warp
    cpp-options:       -DDEX_LIVE
    cxx-options:       -DDEX_LIVE
  if flag(debug)
    cpp-options:       -DDEX_DEBUG
  if !os(darwin)
    exposed-modules:   Resources
    hs-source-dirs:    src/resources
    build-depends:     file-embed
  else
    build-depends:     dex-resources
  default-language:    Haskell2010
  hs-source-dirs:      src/lib
  ghc-options:         -Wall
                       -Wno-unticked-promoted-constructors
                       -fPIC
                       -optP-Wno-nonportable-include-path
  cxx-sources:         src/lib/dexrt.cpp
  cxx-options:         -std=c++11 -fPIC
                       -- Mimicking -XGHC2021 in GHC 8.10.1
  default-extensions:  BangPatterns
                     , BinaryLiterals
                     , ConstrainedClassMethods
                     , ConstraintKinds
                     , DeriveDataTypeable
                     , DeriveFoldable
                     , DeriveFunctor
                     , DeriveGeneric
                     , DeriveLift
                     , DeriveTraversable
                     , DoAndIfThenElse
                     , EmptyCase
                     , EmptyDataDecls
                     , EmptyDataDeriving
                     , ExistentialQuantification
                     , ExplicitForAll
                     -- FieldSelectors was introduced in GHC 9.2
                     , FlexibleContexts
                     , FlexibleInstances
                     , ForeignFunctionInterface
                     , GADTSyntax
                     , GeneralisedNewtypeDeriving
                     , HexFloatLiterals
                     , ImplicitPrelude
                     , ImportQualifiedPost
                     , InstanceSigs
                     , KindSignatures
                     , MonomorphismRestriction
                     , MultiParamTypeClasses
                     , NamedFieldPuns
                     , NamedWildCards
                     , NumericUnderscores
                     , PatternGuards
                     , PolyKinds
                     , PostfixOperators
                     , RankNTypes
                     , RelaxedPolyRec
                     , ScopedTypeVariables
                     , StandaloneDeriving
                     , StandaloneKindSignatures
                     , StarIsType
                     , TraditionalRecordSyntax
                     , TupleSections
                     , TypeApplications
                     , TypeOperators
                     , TypeSynonymInstances
                     -- Other extensions
                     , BlockArguments
                     , CPP
                     , DataKinds
                     , DefaultSignatures
                     , DerivingVia
                     , FunctionalDependencies
                     , GADTs
                     , LambdaCase
                     , OverloadedStrings
                     , PatternSynonyms
                     , QuantifiedConstraints
                     , RecordWildCards
                     , TypeFamilies
                     , ViewPatterns

  pkgconfig-depends:   libpng
  if flag(cuda)
    include-dirs:      /usr/local/cuda/include
    extra-libraries:   cuda
    cxx-options:       -DDEX_CUDA
    cpp-options:       -DDEX_CUDA
  if flag(optimized)
    ghc-options:       -O3
  else
    ghc-options:       -O0

executable dex
  main-is:             dex.hs
  build-depends:       dex
                     , ansi-wl-pprint
                     , base
                     , bytestring
                     , containers
                     , directory
                     , exceptions
                     , haskeline
                     , mtl
                     , optparse-applicative
                     , prettyprinter
                     , store
                     , unix
  if os(darwin)
    build-depends:     dex-resources
  default-language:    Haskell2010
  hs-source-dirs:      src
  ghc-options:         -threaded
                       -optP-Wno-nonportable-include-path
                       -rtsopts
  default-extensions:  CPP
                     , DeriveGeneric
                     , LambdaCase
                     , OverloadedStrings
                     , BlockArguments
  if flag(cuda)
    cpp-options:       -DDEX_CUDA
  if flag(live)
    cpp-options:       -DDEX_LIVE
  if flag(optimized)
    ghc-options:       -O3
  else
    ghc-options:       -O0

foreign-library Dex
  if flag(foreign)
    buildable: True
  else
    buildable: False
  type:                native-shared
  other-modules:       Dex.Foreign.API
                     , Dex.Foreign.Context
                     , Dex.Foreign.JIT
                     , Dex.Foreign.Serialize
                     , Dex.Foreign.Util
  build-depends:       dex
                     , base
                     , containers
                     , llvm-hs
                     , mtl
                     , random
  if os(darwin)
    build-depends:     dex-resources
  hs-source-dirs:      src/
  c-sources:           src/Dex/Foreign/rts.c
  cc-options:          -std=c11 -fPIC
  ghc-options:         -Wall
                       -fPIC
                       -optP-Wno-nonportable-include-path
  default-language:    Haskell2010
  default-extensions:  BlockArguments
                     , DataKinds
                     , FlexibleInstances
                     , GADTs
                     , LambdaCase
                     , OverloadedStrings
                     , RecordWildCards
                     , ScopedTypeVariables
                     , TypeApplications
  if flag(optimized)
    ghc-options:       -O3
  else
    ghc-options:       -O0<|MERGE_RESOLUTION|>--- conflicted
+++ resolved
@@ -57,7 +57,6 @@
   default-extensions:  CPP
 
 library
-<<<<<<< HEAD
   exposed-modules:     Algebra
                      , Builder
                      , CUDA
@@ -82,6 +81,7 @@
                      , Name
                      , PPrint
                      , Parser
+                     , RawName
                      , Serialize
                      , Simplify
                      , SourceRename
@@ -94,15 +94,6 @@
                      , Types.Primitives
                      , Types.Source
                      , Util
-=======
-  exposed-modules:     Syntax, Cat, Util, PPrint, Serialize
-                       TopLevel, Interpreter, Logging, CUDA,
-                       LLVM.JIT, LLVM.Shims, JIT, LLVMExec,
-                       Err, LabeledItems, SourceRename, RawName, Name, Parser, MTL1,
-                       Type, Builder, Inference, CheapReduction, GenericTraversal,
-                       Simplify, Imp, Algebra, Linearize, Transpose,
-                       LLVM.HEAD.JIT
->>>>>>> de36e4b9
   if flag(live)
     exposed-modules:   Actor
                      , Live.Eval
