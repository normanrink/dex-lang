-- Copyright 2019 Google LLC
--
-- Use of this source code is governed by a BSD-style
-- license that can be found in the LICENSE file or at
-- https://developers.google.com/open-source/licenses/bsd

{-# LANGUAGE DeriveGeneric #-}
{-# LANGUAGE FlexibleContexts #-}
{-# LANGUAGE FlexibleInstances #-}
{-# LANGUAGE GeneralizedNewtypeDeriving #-}
{-# LANGUAGE StrictData #-}
{-# LANGUAGE DeriveFunctor #-}
{-# LANGUAGE ViewPatterns #-}
{-# LANGUAGE TypeFamilies #-}
{-# LANGUAGE UndecidableInstances #-}
{-# LANGUAGE StandaloneDeriving #-}
{-# LANGUAGE DerivingStrategies #-}
{-# LANGUAGE DerivingVia #-}
{-# LANGUAGE DefaultSignatures #-}

module SaferNames.Syntax (
    Type, Kind, BaseType (..), ScalarBaseType (..), Except,
    EffectP (..), Effect, UEffect, RWS (..), EffectRowP (..), EffectRow, UEffectRow,
    Binder, Block (..), BlockAnn (..), Decl (..), DeclBinding (..),
    Expr (..), Atom (..), Arrow (..), PrimTC (..), Abs (..),
    PrimExpr (..), PrimCon (..), LitVal (..), PrimEffect (..), PrimOp (..), PrimHof (..),
    LamBinding (..), LamBinder (..), LamExpr (..),
    PiBinding (..), PiBinder (..),
    PiType (..), LetAnn (..), SomeDecl (..),
    BinOp (..), UnOp (..), CmpOp (..), SourceMap (..), LitProg,
    ForAnn (..), Val, Op, Con, Hof, TC, Module (..), UModule (..),
    ClassDef (..), SynthCandidates (..), Bindings (..),
    BindsBindings (..), BindsOneAtomName (..), WithBindings (..), AtomNameBinder,
    DataConRefBinding (..), AltP, Alt, AtomBinding (..), SolverBinding (..),
    SubstE (..), SubstB (..), Ptr, PtrType,
    AddressSpace (..), Device (..), showPrimName, strToPrimName, primNameToStr,
    Direction (..), Limit (..), DataDef (..), DataConDef (..), Nest (..), IndexStructure,
    mkConsList, mkConsListTy, fromConsList, fromConsListTy, fromLeftLeaningConsListTy,
    mkBundle, mkBundleTy, BundleDesc,
    BaseMonoidP (..), BaseMonoid, getIntLit, getFloatLit, sizeOf, ptrSize, vectorWidth,
    IRVariant (..), SubstVal (..), AtomName, DataDefName, ClassName, AtomSubstVal,
    SourceName, SourceNameOr (..), UVar (..), UBinder (..),
    UExpr, UExpr' (..), UConDef, UDataDef (..), UDataDefTrail (..), UDecl (..),
    ULamExpr (..), UPiExpr (..), UDeclExpr (..), UForExpr (..), UAlt (..),
    UPat, UPat' (..), UPatAnn (..), UPatAnnArrow (..),
    UMethodDef (..), UAnnBinder (..),
    WithSrcE (..), WithSrcB (..), srcPos,
    SourceBlock (..), SourceBlock' (..), EnvQuery (..),
    SourceUModule (..), UMethodType(..), UType, ExtLabeledItemsE (..),
    CmdName (..), LogLevel (..), PassName, OutFormat (..),
    BindingsReader (..), BindingsExtender (..),  Binding (..),
    TopBindingsFrag (..), EvaluatedModule,
    ToBinding (..), refreshBinders, refreshBindersI, withFreshBinder, withFreshBinders,
    withFreshLamBinder, withFreshPureLamBinder, refreshAbsM, captureClosure,
    withFreshPiBinder, piBinderToLamBinder, catBindingsFrags,
    BindingsFrag (..), lookupBindings, lookupDataDef, lookupAtomName,
    lookupBindingsPure, lookupSourceMap,
    getSourceMapM, updateBindings, runBindingsReaderT,
    BindingsReaderM, runBindingsReaderM,
    BindingsReaderT (..), BindingsReader2, BindingsExtender2,
    getDB, DistinctBindings (..),
    naryNonDepPiType, nonDepPiType, fromNonDepPiType, fromNaryNonDepPiType,
    considerNonDepPiType, trySelectBranch,
    fromNonDepTabTy, nonDepDataConTys, binderType, atomBindingType, getProjection,
    applyIntBinOp, applyIntCmpOp, applyFloatBinOp, applyFloatUnOp,
    piArgType, piArrow, extendEffRow,
    bindingsFragToSynthCandidates,
    getSynthCandidatesM, getAllowedEffects, withAllowedEffects, todoInjectableProof,
    FallibleT1, runFallibleT1, abstractPtrLiterals,
    IExpr (..), IBinder (..), IPrimOp, IVal, IType, Size, IFunType (..),
    ImpModule (..), ImpFunction (..), ImpBlock (..), ImpDecl (..),
    ImpInstr (..), iBinderType,
    IFunVar,
    pattern IdxRepTy, pattern IdxRepVal,
    pattern IIdxRepTy, pattern IIdxRepVal,
    pattern TagRepTy,
    pattern TagRepVal, pattern Word8Ty,
    pattern UnitTy, pattern PairTy,
    pattern FixedIntRange, pattern Fin, pattern RefTy, pattern RawRefTy,
    pattern BaseTy, pattern PtrTy, pattern UnitVal,
    pattern PairVal, pattern TyKind,
    pattern Pure, pattern LabeledRowKind, pattern EffKind, pattern UPatIgnore,
    pattern IntLitExpr, pattern FloatLitExpr, pattern ProdTy, pattern ProdVal,
    pattern TabTyAbs, pattern TabTy,
    pattern SumTy, pattern SumVal, pattern MaybeTy, pattern BinaryFunTy,
    pattern BinaryLamExpr, NaryLam,
    pattern NothingAtom, pattern JustAtom, pattern AtomicBlock,
    (-->), (?-->), (--@), (==>) ) where

import Data.Functor
import Data.Foldable (toList, fold)
import Control.Applicative
import Control.Monad.Except hiding (Except)
import Control.Monad.Identity
import Control.Monad.Reader
import Control.Monad.Writer.Strict (Writer, execWriter, tell)
import qualified Control.Monad.Trans.Except as MTE
import qualified Data.List.NonEmpty    as NE
import qualified Data.Map.Strict       as M
import qualified Data.Set              as S
import Data.Int
import Data.String (IsString, fromString)
import Data.Text.Prettyprint.Doc (Pretty (..), hardline, (<+>))
import Data.Word
import Data.Maybe (catMaybes)
import Foreign.Ptr
import Data.Maybe (fromJust)

import GHC.Generics (Generic (..))
import Data.Store (Store)

import Syntax
  ( LetAnn (..), IRVariant (..)
  , PrimExpr (..), PrimTC (..), PrimCon (..), PrimOp (..), PrimHof (..)
  , BaseMonoid, BaseMonoidP (..), PrimEffect (..), BinOp (..), UnOp (..)
  , CmpOp (..), Direction (..)
  , ForAnn (..), Limit (..), strToPrimName, primNameToStr, showPrimName
  , BlockId, ReachedEOF, ModuleName, CmdName (..), LogLevel (..)
  , RWS (..), LitVal (..), ScalarBaseType (..), BaseType (..)
  , AddressSpace (..), Device (..), PtrType, sizeOf, ptrSize, vectorWidth
  , PassName, OutFormat (..), Result (..), CallingConvention (..))

import SaferNames.Name
import Err
import LabeledItems
import Util ((...), enumerate)

-- === core IR ===

data Atom (n::S) =
   Var (AtomName n)
 | Lam (LamExpr n)
 | Pi  (PiType  n)
   -- SourceName is purely for printing
 | DataCon SourceName (DataDefName n) [Atom n] Int [Atom n]
 | TypeCon SourceName (DataDefName n) [Atom n]
 | LabeledRow (ExtLabeledItems (Type n) (AtomName n))
 | Record (LabeledItems (Atom n))
 | RecordTy  (ExtLabeledItems (Type n) (AtomName n))
 | Variant   (ExtLabeledItems (Type n) (AtomName n)) Label Int (Atom n)
 | VariantTy (ExtLabeledItems (Type n) (AtomName n))
 | Con (Con n)
 | TC  (TC  n)
 | Eff (EffectRow n)
 | ACase (Atom n) [AltP Atom n] (Type n)
   -- single-constructor only for now
 | DataConRef (DataDefName n) [Atom n] (EmptyAbs (Nest DataConRefBinding) n)
 | BoxedRef (Atom n) (Block n) (Abs Binder Atom n)  -- ptr, size, binder/body
 -- access a nested member of a binder
 -- XXX: Variable name must not be an alias for another name or for
 -- a statically-known atom. This is because the variable name used
 -- here may also appear in the type of the atom. (We maintain this
 -- invariant during substitution and in Builder.hs.)
 | ProjectElt (NE.NonEmpty Int) (AtomName n)
   deriving (Show, Generic)

data Expr n =
   App (Atom n) (Atom n)
 | Case (Atom n) [Alt n] (Type n)
 | Atom (Atom n)
 | Op  (Op  n)
 | Hof (Hof n)
   deriving (Show, Generic)

data DeclBinding n = DeclBinding LetAnn (Type n) (Expr n)
     deriving (Show, Generic)
data Decl n l = Let (NameBinder AtomNameC n l) (DeclBinding n)
     deriving (Show, Generic)

type AtomName    = Name AtomNameC
type DataDefName = Name DataDefNameC
type ClassName   = Name ClassNameC

type AtomNameBinder = NameBinder AtomNameC

data DataConRefBinding (n::S) (l::S) = DataConRefBinding (Binder n l) (Atom n)

type AtomBinderP = BinderP AtomNameC
type Binder = AtomBinderP Type
type AltP (e::E) = Abs (Nest Binder) e :: E
type Alt = AltP Block                  :: E

data DataDef n where
  -- The `SourceName` is just for pretty-printing. The actual alpha-renamable
  -- binder name is in UExpr and Bindings
  DataDef :: SourceName -> Nest Binder n l -> [DataConDef l] -> DataDef n

-- As above, the `SourceName` is just for pretty-printing
data DataConDef n =
  DataConDef SourceName (EmptyAbs (Nest Binder) n)
  deriving (Show, Generic)

data ClassDef n =
  ClassDef SourceName [SourceName] (DataDefName n)
  deriving (Show, Generic)

-- The Type is the type of the result expression (and thus the type of the
-- block). It's given by querying the result expression's type, and checking
-- that it doesn't have any free names bound by the decls in the block. We store
-- it separately as an optimization, to avoid having to traverse the block.
-- If the decls are empty we can skip the type annotation, because then we can
-- cheaply query the result, and, more importantly, there's no risk of having a
-- type that mentions local variables.
data Block n where
  Block :: BlockAnn n l -> Nest Decl n l -> Expr l -> Block n

data BlockAnn n l where
  BlockAnn :: Type n -> BlockAnn n l
  NoBlockAnn :: BlockAnn n n

data LamBinding (n::S) = LamBinding Arrow (Type n)
  deriving (Show, Generic)

data LamBinder (n::S) (l::S) =
  LamBinder (NameBinder AtomNameC n l) (Type n) Arrow (EffectRow l)
  deriving (Show, Generic)

data LamExpr (n::S) where
  LamExpr :: LamBinder n l -> Block l -> LamExpr n

data PiBinding (n::S) = PiBinding Arrow (Type n)
  deriving (Show, Generic)

data PiBinder (n::S) (l::S) =
  PiBinder (NameBinder AtomNameC n l) (Type n) Arrow
  deriving (Show, Generic)

data PiType  (n::S) where
  PiType :: PiBinder n l -> EffectRow l -> Type  l -> PiType n

data Arrow =
   PlainArrow
 | ImplicitArrow
 | ClassArrow
 | TabArrow
 | LinArrow
   deriving (Show, Eq, Generic)

type Val  = Atom
type Type = Atom
type Kind = Type

type TC  n = PrimTC  (Atom n)
type Con n = PrimCon (Atom n)
type Op  n = PrimOp  (Atom n)
type Hof n = PrimHof (Atom n)

type IndexStructure = Nest Binder

type AtomSubstVal = SubstVal AtomNameC Atom :: V

-- === bindings - static information we carry about a lexical scope ===

data Binding (c::C) (n::S) where
  AtomNameBinding   :: AtomBinding n                      -> Binding AtomNameC       n
  DataDefBinding    :: DataDef n                          -> Binding DataDefNameC    n
  TyConBinding      :: DataDefName n        -> Atom n -> Binding TyConNameC      n
  DataConBinding    :: DataDefName n -> Int -> Atom n -> Binding DataConNameC    n
  ClassBinding      :: ClassDef n -> Atom n                        -> Binding ClassNameC      n
  SuperclassBinding :: Name ClassNameC n -> Int -> Atom n -> Binding SuperclassNameC n
  MethodBinding     :: Name ClassNameC n -> Int -> Atom n -> Binding MethodNameC     n
deriving instance Show (Binding c n)

data AtomBinding (n::S) =
   LetBound    (DeclBinding   n)
 | LamBound    (LamBinding    n)
 | PiBound     (PiBinding     n)
 | MiscBound   (Type          n)
 | SolverBound (SolverBinding n)
 | PtrLitBound PtrType (Ptr ())
   deriving (Show, Generic)

data SolverBinding (n::S) =
   InfVarBound (Type n) SrcPosCtx
 | SkolemBound (Type n)
   deriving (Show, Generic)

data BindingsFrag (n::S) (l::S) =
  BindingsFrag (RecEnvFrag Binding n l) (Maybe (EffectRow l))

data Bindings (n::S) = Bindings
  { getNameBindings    :: RecEnv Binding n
  , getSynthCandidates :: SynthCandidates n
  , getSourceMap       :: SourceMap n
  , getEffects         :: EffectRow n}
  deriving (Generic)

instance HasScope Bindings where
  toScope = toScope . getNameBindings

catBindingsFrags :: Distinct n3
                 => BindingsFrag n1 n2 -> BindingsFrag n2 n3 -> BindingsFrag n1 n3
catBindingsFrags (BindingsFrag frag1 maybeEffs1)
                 (BindingsFrag frag2 maybeEffs2) =
  withExtEvidence (toExtEvidence frag2) do
    let fragOut = catRecEnvFrags frag1 frag2
    let effsOut = case maybeEffs2 of
                     Nothing    -> fmap inject maybeEffs1
                     Just effs2 -> Just effs2
    BindingsFrag fragOut effsOut

instance OutFrag BindingsFrag where
  emptyOutFrag = BindingsFrag emptyOutFrag Nothing
  catOutFrags _ frag1 frag2 = catBindingsFrags frag1 frag2

instance OutMap Bindings where
  emptyOutMap = Bindings emptyOutMap mempty (SourceMap mempty) Pure

instance ExtOutMap Bindings (RecEnvFrag Binding)  where
  extendOutMap (Bindings bindings scs sm eff) frag =
    withExtEvidence frag do
      Bindings
        (bindings `extendOutMap` frag)
        (inject scs <> bindingsFragToSynthCandidates (BindingsFrag frag Nothing))
        (inject sm)
        (inject eff)

instance ExtOutMap Bindings BindingsFrag where
  extendOutMap bindings frag = do
    let BindingsFrag newBindings maybeNewEff = frag
    case extendOutMap bindings newBindings of
      Bindings bs scs sm oldEff -> do
        let newEff = case maybeNewEff of
                       Nothing  -> inject oldEff
                       Just eff -> eff
        Bindings bs scs sm newEff

bindingsFragToSynthCandidates :: Distinct l => BindingsFrag n l -> SynthCandidates l
bindingsFragToSynthCandidates (BindingsFrag (RecEnvFrag frag) _) =
  execWriter $ bindingsFragToSynthCandidates' $ toEnvPairs frag

bindingsFragToSynthCandidates' :: Distinct l => Nest (EnvPair Binding l) n l
                               -> Writer (SynthCandidates l) ()
bindingsFragToSynthCandidates' nest = case nest of
  Empty -> return ()
  Nest (EnvPair b binding) rest -> withExtEvidence rest do
    case binding of
       AtomNameBinding (LetBound (DeclBinding InstanceLet ty _)) -> do
         let dataDefName = getInstanceLetDataDefName ty
         let m = M.singleton dataDefName [inject $ Var $ binderName b]
         tell $ (SynthCandidates [] [] m)
       AtomNameBinding (LamBound (LamBinding ClassArrow _)) -> do
<<<<<<< HEAD
         tell $ inject (SynthCandidates [Var $ binderName b] [] [])
       AtomNameBinding (PiBound (PiBinding ClassArrow _)) -> do
         tell $ inject (SynthCandidates [Var $ binderName b] [] [])
=======
         tell $ inject (SynthCandidates [Var $ binderName b] [] mempty)
>>>>>>> 8cc5c909
       SuperclassBinding _ _ getter ->
         tell $ inject (SynthCandidates [] [getter] mempty)
       _ -> return ()
    bindingsFragToSynthCandidates' rest

getInstanceLetDataDefName :: Type n -> DataDefName n
getInstanceLetDataDefName (Pi (PiType b _ resultTy)) =
  ignoreHoistFailure $ hoist b $ getInstanceLetDataDefName resultTy
getInstanceLetDataDefName (TypeCon _ defName _) = defName
getInstanceLetDataDefName _ = error "not a valid instance type"

data WithBindings (e::E) (n::S) where
  WithBindings :: (Distinct l, Ext l n) => Bindings l -> e l -> WithBindings e n

class ScopeReader m => BindingsReader (m::MonadKind1) where
  getBindings :: Immut n => m n (Bindings n)

getDB :: BindingsReader m => Immut n => m n (DistinctBindings n)
getDB = do
  Distinct <- getDistinct
  bindings <- getBindings
  return $ DB bindings

data DistinctBindings n where
  DB :: (Distinct n, Immut n) => Bindings n -> DistinctBindings n

class (BindingsReader m, Monad1 m)
      => BindingsExtender (m::MonadKind1) where
  -- Note that we don't require `Immut l` here. So it's still possible to extend
  -- with nameless fragments, of type `BindingsFrag n n`.
  extendBindings :: Distinct l => BindingsFrag n l -> (Ext n l => m l r) -> m n r

type BindingsReader2   (m::MonadKind2) = forall (n::S). BindingsReader   (m n)
type BindingsExtender2 (m::MonadKind2) = forall (n::S). BindingsExtender (m n)

instance (InjectableE e, BindingsReader m)
         => BindingsReader (OutReaderT e m) where
  getBindings = OutReaderT $ lift $ getBindings

instance (InjectableE e, ScopeReader m, BindingsExtender m)
         => BindingsExtender (OutReaderT e m) where
  extendBindings frag m = OutReaderT $ ReaderT \env ->
    extendBindings frag do
      let OutReaderT (ReaderT cont) = m
      env' <- injectM env
      cont env'

newtype BindingsReaderT (m::MonadKind) (n::S) (a:: *) =
  BindingsReaderT {runBindingsReaderT' :: ReaderT (DistinctEvidence n, Bindings n) m a }
  deriving (Functor, Applicative, Monad, MonadFail, Fallible, Alternative)

type BindingsReaderM = BindingsReaderT Identity
runBindingsReaderM :: Distinct n => Bindings n -> BindingsReaderM n a -> a
runBindingsReaderM bindings m = runIdentity $ runBindingsReaderT bindings m

runBindingsReaderT :: Distinct n => Bindings n
                   -> (Immut n => BindingsReaderT m n a) -> m a
runBindingsReaderT bindings cont =
  withImmutEvidence (toImmutEvidence bindings) $
    runReaderT (runBindingsReaderT' cont) (Distinct, bindings)

instance Monad m => BindingsReader (BindingsReaderT m) where
  getBindings = BindingsReaderT $ asks snd

instance Monad m => BindingsExtender (BindingsReaderT m) where
  extendBindings frag m = BindingsReaderT $ withReaderT
    (\(_, bindings) -> (Distinct, extendOutMap bindings frag)) $
        withExtEvidence (toExtEvidence frag) $
          runBindingsReaderT' m

instance Monad m => ScopeReader (BindingsReaderT m) where
  getDistinct = BindingsReaderT $ asks fst
  getScope = toScope <$> snd <$> BindingsReaderT ask
  liftImmut cont = do
    Immut <- getImmut
    Distinct <- getDistinct
    cont

instance Monad m => AlwaysImmut (BindingsReaderT m) where
  getImmut = BindingsReaderT $ ReaderT \(_, bindings) ->
    return $ toImmutEvidence bindings

instance MonadIO m => MonadIO (BindingsReaderT m n) where
  liftIO m = BindingsReaderT $ lift $ liftIO m

instance (InjectableV v, BindingsReader m) => BindingsReader (EnvReaderT v m i) where
  getBindings = EnvReaderT $ lift getBindings

instance (InjectableV v, ScopeReader m, BindingsExtender m)
         => BindingsExtender (EnvReaderT v m i) where
  extendBindings frag m = EnvReaderT $ ReaderT \env ->
    extendBindings frag do
      let EnvReaderT (ReaderT cont) = m
      env' <- injectM env
      cont env'

-- TODO: unify this with `HasNames` by parameterizing by the thing you bind,
-- like we do with `SubstE Name`, `SubstE AtomSubstVal`, etc?
class BindsNames b => BindsBindings (b::B) where
  toBindingsFrag :: Distinct l => b n l -> BindingsFrag n l

  default toBindingsFrag :: (GenericB b, BindsBindings (RepB b))
                        => Distinct l => b n l -> BindingsFrag n l
  toBindingsFrag b = toBindingsFrag $ fromB b

-- We're really just defining this so we can have a polymorphic `binderType`.
-- But maybe we don't need one. Or maybe we can make one using just
-- `BindsOneName b AtomNameC` and `BindsBindings b`.
class BindsOneName b AtomNameC => BindsOneAtomName (b::B) where
  boundAtomBinding :: b n l -> AtomBinding n

binderType :: BindsOneAtomName b => b n l -> Type n
binderType b =  atomBindingType $ toBinding $ boundAtomBinding b

instance (InjectableE ann, ToBinding ann c) => BindsBindings (BinderP c ann) where
  toBindingsFrag (b:>ann) = BindingsFrag (RecEnvFrag (b @> toBinding ann')) Nothing
    where ann' = withExtEvidence b $ inject ann

class (SubstE Name e, InjectableE e) => ToBinding (e::E) (c::C) | e -> c where
  toBinding :: e n -> Binding c n

instance NameColor c => ToBinding (Binding c) c where
  toBinding = id

instance ToBinding AtomBinding AtomNameC where
  toBinding = AtomNameBinding

instance ToBinding DeclBinding AtomNameC where
  toBinding = toBinding . LetBound

instance ToBinding LamBinding AtomNameC where
  toBinding = toBinding . LamBound

instance ToBinding PiBinding AtomNameC where
  toBinding = toBinding . PiBound

instance ToBinding Atom AtomNameC where
  toBinding = toBinding . MiscBound

instance ToBinding SolverBinding AtomNameC where
  toBinding = toBinding . SolverBound

instance (ToBinding e1 c, ToBinding e2 c) => ToBinding (EitherE e1 e2) c where
  toBinding (LeftE  e) = toBinding e
  toBinding (RightE e) = toBinding e

lookupBindings :: (NameColor c, BindingsReader m) => Name c o -> m o (Binding c o)
lookupBindings v = liftImmut do
  bindings <- getBindings
  v' <- injectM v
  return $ lookupBindingsPure bindings v'

lookupAtomName :: BindingsReader m => AtomName n -> m n (AtomBinding n)
lookupAtomName name = lookupBindings name >>= \case AtomNameBinding x -> return x

lookupDataDef :: BindingsReader m => DataDefName n -> m n (DataDef n)
lookupDataDef name = lookupBindings name >>= \case DataDefBinding x -> return x

lookupSourceMap :: BindingsReader m
                => NameColorRep c -> SourceName -> m n (Maybe (Name c n))
lookupSourceMap nameColor sourceName = do
  sourceMap <- getSourceMapM
  case M.lookup sourceName $ fromSourceMap sourceMap of
    Just envVal -> return $ Just $ fromEnvVal nameColor envVal
    Nothing -> return Nothing

getSourceMapM :: BindingsReader m => m n (SourceMap n)
getSourceMapM = liftImmut $ getSourceMap <$> getBindings

lookupBindingsPure :: Bindings n -> Name c n -> Binding c n
lookupBindingsPure (Bindings bindings _ _ _) v =
  lookupTerminalEnvFrag (fromRecEnv bindings) v

updateBindings :: Name c n -> Binding c n -> Bindings n -> Bindings n
updateBindings v rhs bindings =
  bindings { getNameBindings = RecEnv $ updateEnvFrag v rhs bs }
  where (RecEnv bs) = getNameBindings bindings

refreshAbsM
  :: ( SubstB Name b, SubstE Name e, Immut n, BindsBindings b
     , BindingsReader m, BindingsExtender m)
  => Abs b e n
  -> (forall l. (Immut l, Distinct l, Ext n l) => b n l -> e l -> m l a)
  -> m n a
refreshAbsM ab cont = do
  scope <- getScope
  Distinct <- getDistinct
  DistinctAbs b e <- return $ refreshAbs scope ab
  extendBindings (toBindingsFrag b) do
    withImmutEvidence (toImmutEvidence $ scope `extendOutMap` toScopeFrag b) $
      cont b e

refreshBinders
  :: ( InjectableV v, SubstV v v, BindingsExtender2 m, FromName v
     , EnvReader v m, SubstB v b, BindsBindings b)
  => Immut o
  => b i i'
  -> (forall o'. (Immut o', Ext o o') => b o o' -> m i' o' a)
  -> m i o a
refreshBinders b cont = do
  scope <- getScope
  Distinct <- getDistinct
  env <- getEnv
  DistinctAbs b' envFrag <- return $ substAbsDistinct scope env $ Abs b (idEnvFrag b)
  extendBindings (toBindingsFrag b') do
    withImmutEvidence (toImmutEvidence $ scope `extendOutMap` toScopeFrag b') $
      extendEnv envFrag do
        cont b'

-- Version of `refreshBinder` that gets its `Immut n` evidence from the monad.
-- TODO: make it easy to go the other way (from refreshI to refresh) by having a
-- `CarriesImmutT` transformer to add explicit Immut evidence when
-- needed. Then this can be the main version.
refreshBindersI
  :: ( InjectableV v, SubstV v v, BindingsExtender2 m, FromName v
     , EnvReader v m, SubstB v b, BindsBindings b)
  => AlwaysImmut2 m
  => b i i'
  -> (forall o'. Ext o o' => b o o' -> m i' o' a)
  -> m i o a
refreshBindersI b cont = do
  Immut <- getImmut
  refreshBinders b cont

withFreshBinder
  :: (NameColor c, BindingsExtender m, ToBinding binding c)
  => Immut n
  => NameHint -> binding n
  -> (forall l. (Immut l, Distinct l, Ext n l) => NameBinder c n l -> m l a)
  -> m n a
withFreshBinder hint binding cont = do
  scope    <- getScope
  Distinct <- getDistinct
  withFresh hint nameColorRep scope \b -> do
    extendBindings (toBindingsFrag (b:>binding)) $
      cont b

withFreshBinders
  :: (NameColor c, BindingsExtender m, ToBinding binding c)
  => Immut n
  => [(NameHint, binding n)]
  -> (forall l. (Immut l, Distinct l, Ext n l)
              => Nest (BinderP c binding) n l -> [Name c l] -> m l a)
  -> m n a
withFreshBinders [] cont = do
  Distinct <- getDistinct
  cont Empty []
withFreshBinders ((hint,binding):rest) cont = do
  scope    <- getScope
  Distinct <- getDistinct
  withFresh hint nameColorRep scope \b -> do
    extendBindings (toBindingsFrag (b:>binding)) do
      rest' <- forM rest \(h, bs) -> (h,) <$> injectM bs
      withFreshBinders rest' \bs vs ->
        cont (Nest (b:>binding) bs) (inject (binderName b) : vs)

withFreshLamBinder
  :: (BindingsExtender m)
  => Immut n
  => NameHint -> LamBinding n
  -> Abs Binder EffectRow n
  -> (forall l. (Immut l, Distinct l, Ext n l) => LamBinder n l -> m l a)
  -> m n a
withFreshLamBinder hint binding@(LamBinding arr ty) effAbs cont = do
  withFreshBinder hint binding \b -> do
    effs <- applyAbs (inject effAbs) (binderName b)
    withAllowedEffects effs do
      cont $ LamBinder b ty arr effs

withFreshPureLamBinder
  :: (BindingsExtender m)
  => Immut n
  => NameHint -> LamBinding n
  -> (forall l. (Immut l, Distinct l, Ext n l) => LamBinder n l -> m l a)
  -> m n a
withFreshPureLamBinder hint binding@(LamBinding arr ty) cont = do
  withFreshBinder hint binding \b -> do
    withAllowedEffects Pure do
      cont $ LamBinder b ty arr Pure

withFreshPiBinder
  :: BindingsExtender m
  => Immut n
  => NameHint -> PiBinding n
  -> (forall l. (Immut l, Distinct l, Ext n l) => PiBinder n l -> m l a)
  -> m n a
withFreshPiBinder hint binding@(PiBinding arr ty) cont = do
  withFreshBinder hint binding \b ->
    withAllowedEffects Pure $
      cont $ PiBinder b ty arr

piBinderToLamBinder :: PiBinder n l -> EffectRow l -> LamBinder n l
piBinderToLamBinder (PiBinder b ty arr) eff = LamBinder b ty arr eff

data SomeDecl (binding::V) (n::S) (l::S) where
  SomeDecl :: NameColor c => NameBinder c n l -> binding c n -> SomeDecl binding n l

instance ProvesExt (SomeDecl binding) where
  toExtEvidence (SomeDecl b _) = toExtEvidence b

instance (InjectableV v, SubstV v binding)
         => SubstB v (SomeDecl binding) where
  substB env (SomeDecl b binding) cont = do
    let binding' = substE env binding
    substB env b \env' b' -> cont env' $ SomeDecl b' binding'
  substBDistinct _ _ = undefined

instance HoistableV binding => HoistableB (SomeDecl binding) where
  freeVarsB (SomeDecl _ binding) = freeVarsE binding

instance InjectableV binding => InjectableB (SomeDecl binding) where
  injectionProofB _ _ _ = undefined

instance BindsNames (SomeDecl binding) where
  toScopeFrag (SomeDecl b _) = toScopeFrag b

instance (forall c. NameColor c => ToBinding (binding c) c)
         => BindsBindings (SomeDecl binding) where
  toBindingsFrag (SomeDecl b binding) =
    withExtEvidence b $
      BindingsFrag (RecEnvFrag $ b @> inject (toBinding binding)) Nothing

-- === reconstruction abstractions ===

captureClosure
  :: (HoistableB b, HoistableE e, NameColor c)
  => b n l -> e l -> ([Name c l], NaryAbs c e n)
captureClosure decls result = do
  let vs = capturedVars decls result
  let ab = abstractFreeVarsNoAnn vs result
  case hoist decls ab of
    HoistSuccess abHoisted -> (vs, abHoisted)
    HoistFailure _ ->
      error "shouldn't happen"  -- but it will if we have types that reference
                                -- local vars. We really need a telescope.

capturedVars :: (NameColor c, BindsNames b, HoistableE e)
             => b n l -> e l -> [Name c l]
capturedVars b e = nameSetToList nameColorRep nameSet
  where nameSet = M.intersection (toNameSet (toScopeFrag b)) (freeVarsE e)

abstractPtrLiterals
  :: (BindingsReader m, HoistableE e)
  => e n -> m n (Abs (Nest IBinder) e n, [LitVal])
abstractPtrLiterals block = do
  let fvs = freeVarsList AtomNameRep block
  (ptrNames, ptrVals) <- unzip <$> catMaybes <$> forM fvs \v ->
    lookupAtomName v <&> \case
      PtrLitBound ty ptr -> Just ((v, LiftE (PtrType ty)), PtrLit ty ptr)
      _ -> Nothing
  Abs nameBinders block' <- return $ abstractFreeVars ptrNames block
  let ptrBinders = fmapNest (\(b:>LiftE ty) -> IBinder b ty) nameBinders
  return (Abs ptrBinders block', ptrVals)

-- === FallibleT transformer ===

newtype FallibleT1 (m::MonadKind1) (n::S) a =
  FallibleT1 { fromFallibleT :: ReaderT ErrCtx (MTE.ExceptT Errs (m n)) a }
  deriving (Functor, Applicative, Monad)

runFallibleT1 :: Monad1 m => FallibleT1 m n a -> m n (Except a)
runFallibleT1 m =
  MTE.runExceptT (runReaderT (fromFallibleT m) mempty) >>= \case
    Right ans -> return $ Success ans
    Left errs -> return $ Failure errs

instance Monad1 m => MonadFail (FallibleT1 m n) where
  fail s = throw MonadFailErr s

instance Monad1 m => Fallible (FallibleT1 m n) where
  throwErrs (Errs errs) = FallibleT1 $ ReaderT \ambientCtx ->
    MTE.throwE $ Errs [Err errTy (ambientCtx <> ctx) s | Err errTy ctx s <- errs]
  addErrCtx ctx (FallibleT1 m) = FallibleT1 $ local (<> ctx) m

instance ScopeReader m => ScopeReader (FallibleT1 m) where
  getScope = FallibleT1 $ lift $ lift getScope
  getDistinct = FallibleT1 $ lift $ lift $ getDistinct
  liftImmut cont = FallibleT1 $ ReaderT \ctx -> do
    exceptResult <- lift $ liftImmut do
      MTE.runExceptT (runReaderT (fromFallibleT cont) ctx) >>= \case
        Right x  -> return $ RightE x
        Left err -> return $ LeftE (LiftE err)
    case exceptResult of
      RightE x -> return x
      LeftE (LiftE err) -> MTE.throwE err

instance BindingsReader m => BindingsReader (FallibleT1 m) where
  getBindings = FallibleT1 $ lift $ lift getBindings

-- === Querying static env ===

getSynthCandidatesM :: BindingsReader m => m n (SynthCandidates n)
getSynthCandidatesM = liftImmut $ getSynthCandidates <$> getBindings

getAllowedEffects :: BindingsReader m => m n (EffectRow n)
getAllowedEffects = liftImmut $ getEffects <$> getBindings

withAllowedEffects :: BindingsExtender m => EffectRow n -> m n a -> m n a
withAllowedEffects effs cont = do
  Distinct <- getDistinct
  extendBindings (BindingsFrag emptyOutFrag $ Just effs) cont

-- === front-end language AST ===

data SourceNameOr (a::E) (n::S) where
  -- Only appears before renaming pass
  SourceName :: SourceName -> SourceNameOr a VoidS
  -- Only appears after renaming pass
  InternalName :: a n -> SourceNameOr a n
deriving instance Eq (a n) => Eq (SourceNameOr (a::E) (n::S))
deriving instance Ord (a n) => Ord (SourceNameOr a n)
deriving instance Show (a n) => Show (SourceNameOr a n)

data UVar (n::S) =
   UAtomVar    (Name AtomNameC    n)
 | UTyConVar   (Name TyConNameC   n)
 | UDataConVar (Name DataConNameC n)
 | UClassVar   (Name ClassNameC   n)
 | UMethodVar  (Name MethodNameC  n)
   deriving (Eq, Ord, Show, Generic)

data UBinder (c::C) (n::S) (l::S) where
  -- Only appears before renaming pass
  UBindSource :: SourceName -> UBinder c n n
  -- May appear before or after renaming pass
  UIgnore :: UBinder c n n
  -- The following binders only appear after the renaming pass.
  UBind :: (NameBinder c n l) -> UBinder c n l

type UExpr = WithSrcE UExpr'
data UExpr' (n::S) =
   UVar (SourceNameOr UVar n)
 | ULam (ULamExpr n)
 | UPi  (UPiExpr n)
 | UApp Arrow (UExpr n) (UExpr n)
 | UDecl (UDeclExpr n)
 | UFor Direction (UForExpr n)
 | UCase (UExpr n) [UAlt n]
 | UHole
 | UTypeAnn (UExpr n) (UExpr n)
 | UTabCon [UExpr n]
 | UIndexRange (Limit (UExpr n)) (Limit (UExpr n))
 | UPrimExpr (PrimExpr (UExpr n))
 | URecord (ExtLabeledItems (UExpr n) (UExpr n))     -- {a=x, b=y, ...rest}
 | UVariant (LabeledItems ()) Label (UExpr n)        -- {|a|b| a=x |}
 | UVariantLift (LabeledItems ()) (UExpr n)          -- {|a|b| ...rest |}
 | URecordTy (ExtLabeledItems (UExpr n) (UExpr n))   -- {a:X & b:Y & ...rest}
 | UVariantTy (ExtLabeledItems (UExpr n) (UExpr n))  -- {a:X | b:Y | ...rest}
 | UIntLit  Int
 | UFloatLit Double
  deriving (Show, Generic)

data ULamExpr (n::S) where
  ULamExpr :: Arrow -> UPatAnn n l -> UExpr l -> ULamExpr n

data UPiExpr (n::S) where
  UPiExpr :: Arrow -> UPatAnn n l -> UEffectRow l -> UType l -> UPiExpr n

data UDeclExpr (n::S) where
  UDeclExpr :: UDecl n l -> UExpr l -> UDeclExpr n

type UConDef (n::S) (l::S) = (SourceName, Nest (UAnnBinder AtomNameC) n l)

-- TODO Why are the type and data constructor names SourceName, rather
-- than being scoped names of the proper color of their own?
data UDataDef (n::S) where
  UDataDef
    :: (SourceName, Nest (UAnnBinder AtomNameC) n l)    -- param binders
    -- Trailing l' is the last scope for the chain of potentially
    -- dependent constructor argument types.
    -> [(SourceName, UDataDefTrail l)] -- data constructor types
    -> UDataDef n

data UDataDefTrail (l::S) where
  UDataDefTrail :: Nest (UAnnBinder AtomNameC) l l' -> UDataDefTrail l

data UDecl (n::S) (l::S) where
  ULet :: LetAnn -> UPatAnn n l -> UExpr n -> UDecl n l
  UDataDefDecl
    :: UDataDef n                          -- actual definition
    -> UBinder TyConNameC n l'             -- type constructor name
    ->   Nest (UBinder DataConNameC) l' l  -- data constructor names
    -> UDecl n l
  UInterface
    :: Nest (UAnnBinder AtomNameC) n p     -- parameter binders
    ->  [UType p]                          -- superclasses
    ->  [UMethodType p]                    -- method types
    -> UBinder ClassNameC n l'             -- class name
    ->   Nest (UBinder MethodNameC) l' l   -- method names
    -> UDecl n l
  UInstance
    :: SourceNameOr (Name ClassNameC) n  -- class name
    -> Nest UPatAnnArrow n l'            -- dictionary args (i.e. conditions)
    ->   [UExpr l']                      -- class parameters
    ->   [UMethodDef l']                 -- method definitions
    -- Maybe we should make a separate color (namespace) for instance names?
    -> MaybeB (UBinder AtomNameC) n l  -- optional instance name
    -> UDecl n l

type UType = UExpr

data UMethodType (n::S) where
  UMethodType :: Either [SourceName] [Bool] -> UType s -> UMethodType s
  deriving (Show, Generic)

data UForExpr (n::S) where
  UForExpr :: UPatAnn n l -> UExpr l -> UForExpr n

data UMethodDef (n::S) = UMethodDef (SourceNameOr (Name MethodNameC) n) (UExpr n)
  deriving (Show, Generic)

data UPatAnn (n::S) (l::S) = UPatAnn (UPat n l) (Maybe (UType n))
  deriving (Show, Generic)

data UPatAnnArrow (n::S) (l::S) = UPatAnnArrow (UPatAnn n l) Arrow
  deriving (Show, Generic)

data UAnnBinder (c::C) (n::S) (l::S) = UAnnBinder (UBinder c n l) (UType n)
  deriving (Show, Generic)

data UAlt (n::S) where
  UAlt :: UPat n l -> UExpr l -> UAlt n

type UPat = WithSrcB UPat'
data UPat' (n::S) (l::S) =
   UPatBinder (UBinder AtomNameC n l)
 | UPatCon (SourceNameOr (Name DataConNameC) n) (Nest UPat n l)
 | UPatPair (PairB UPat UPat n l)
 | UPatUnit (UnitB n l)
 -- The ExtLabeledItems and the PairB are parallel, constrained by the parser.
 | UPatRecord (ExtLabeledItems () ()) (PairB (Nest UPat) (MaybeB UPat) n l) -- {a=x, b=y, ...rest}
 | UPatVariant (LabeledItems ()) Label (UPat n l)   -- {|a|b| a=x |}
 | UPatVariantLift (LabeledItems ()) (UPat n l)     -- {|a|b| ...rest |}
 | UPatTable (Nest UPat n l)
  deriving (Show)

data WithSrcE (a::E) (n::S) = WithSrcE SrcPosCtx (a n)
  deriving (Show)

data WithSrcB (binder::B) (n::S) (l::S) = WithSrcB SrcPosCtx (binder n l)
  deriving (Show)

class HasSrcPos a where
  srcPos :: a -> SrcPosCtx

instance HasSrcPos (WithSrcE (a::E) (n::S)) where
  srcPos (WithSrcE pos _) = pos

instance HasSrcPos (WithSrcB (b::B) (n::S) (n::S)) where
  srcPos (WithSrcB pos _) = pos

pattern UPatIgnore :: UPat' (n::S) n
pattern UPatIgnore = UPatBinder UIgnore

-- === top-level modules ===

type LitProg = [(SourceBlock, Result)]

type SourceName = String

-- body must only contain SourceName version of names and binders
data SourceUModule = SourceUModule (UDecl VoidS VoidS) deriving (Show)

-- body must only contain Name version of names and binders
data UModule (n::S) where
  UModule
    :: UDecl n l
    -> SourceMap l
    -> UModule n

data SourceBlock = SourceBlock
  { sbLine     :: Int
  , sbOffset   :: Int
  , sbLogLevel :: LogLevel
  , sbText     :: String
  , sbContents :: SourceBlock'
  , sbId       :: Maybe BlockId }  deriving (Show)

data SourceBlock' =
   RunModule SourceUModule
 | Command CmdName (SourceName, SourceUModule)
 | GetNameType SourceName
 -- TODO Add a color for module names?
 | ImportModule ModuleName
 | QueryEnv EnvQuery
 | ProseBlock String
 | CommentLine
 | EmptyLines
 | UnParseable ReachedEOF String
  deriving (Show, Generic)

data EnvQuery =
   DumpEnv
 | InternalNameInfo RawName
 | SourceNameInfo   SourceName
   deriving (Show, Generic)

data SourceMap (n::S) = SourceMap
  { fromSourceMap :: M.Map SourceName (EnvVal Name n)}
  deriving Show

data Module n where
  Module
    :: IRVariant
    -> Nest Decl n l   -- Unevaluated decls representing runtime work to be done
    -> EvaluatedModule l
    -> Module n

type EvaluatedModule = Abs TopBindingsFrag UnitE

data TopBindingsFrag n l =
  TopBindingsFrag (BindingsFrag n l) (SynthCandidates l) (SourceMap l)

-- TODO: we could add a lot more structure for querying by dict type, caching, etc.
data SynthCandidates n = SynthCandidates
  { lambdaDicts       :: [Atom n]
  , superclassGetters :: [Atom n]
  , instanceDicts     :: M.Map (DataDefName n) [Atom n] }
  deriving (Show, Generic)

-- === effects ===

data EffectP (name::E) (n::S) =
  RWSEffect RWS (Maybe (name n)) | ExceptionEffect | IOEffect
  deriving (Show, Eq, Ord, Generic)

type Effect = EffectP AtomName
type UEffect = EffectP (SourceNameOr (Name AtomNameC))

data EffectRowP (name::E) (n::S) =
  EffectRow (S.Set (EffectP name n)) (Maybe (name n))
  deriving (Show, Eq, Ord, Generic)

type EffectRow = EffectRowP AtomName
type UEffectRow = EffectRowP (SourceNameOr (Name AtomNameC))

pattern Pure :: Ord (name n) => EffectRowP name n
pattern Pure <- ((\(EffectRow effs t) -> (S.null effs, t)) -> (True, Nothing))
 where  Pure = EffectRow mempty Nothing

extendEffRow :: S.Set (Effect n) -> (EffectRow n) -> (EffectRow n)
extendEffRow effs (EffectRow effs' t) = EffectRow (effs <> effs') t

-- === imperative IR ===

data IExpr n = ILit LitVal
             -- We use AtomName because we convert between atoms and imp
             -- expressions without chaning names. Maybe we shouldn't do that.
             | IVar (AtomName n) BaseType
               deriving (Show)

data IBinder n l = IBinder (NameBinder AtomNameC n l) IType

type IPrimOp n = PrimOp (IExpr n)
type IVal = IExpr  -- only ILit and IRef constructors
type IType = BaseType
type Size = IExpr

type IFunVar = (SourceName, IFunType)
data IFunType = IFunType CallingConvention [IType] [IType] -- args, results
                deriving (Show, Eq)

data ImpModule n   = ImpModule [ImpFunction n]
data ImpFunction n =
   ImpFunction SourceName IFunType (Abs (Nest IBinder) ImpBlock n)
 | FFIFunction IFunVar

data ImpBlock n where
  ImpBlock :: Nest ImpDecl n l -> [IExpr l] -> ImpBlock n

data ImpDecl n l = ImpLet (Nest IBinder n l) (ImpInstr n)

data ImpInstr n =
   IFor Direction (Size n) (Abs IBinder ImpBlock n)
 | IWhile (ImpBlock n)
 | ICond (IExpr n) (ImpBlock n) (ImpBlock n)
 | IQueryParallelism IFunVar (IExpr n) -- returns the number of available concurrent threads
 | ISyncWorkgroup
 | ILaunch IFunVar (Size n) [IExpr n]
 | ICall IFunVar [IExpr n]
 | Store (IExpr n) (IExpr n)           -- dest, val
 | Alloc AddressSpace IType (Size n)
 | MemCopy (IExpr n) (IExpr n) (IExpr n)   -- dest, source, numel
 | Free (IExpr n)
 | IThrowError  -- TODO: parameterize by a run-time string
 | ICastOp IType (IExpr n)
 | IPrimOp (IPrimOp n)

iBinderType :: IBinder n l -> IType
iBinderType (IBinder _ ty) = ty

-- === Helpers for function evaluation over fixed-width types ===

applyIntBinOp' :: (forall a. (Eq a, Ord a, Num a, Integral a)
               => (a -> Atom n) -> a -> a -> Atom n) -> Atom n -> Atom n -> Atom n
applyIntBinOp' f x y = case (x, y) of
  (Con (Lit (Int64Lit xv)), Con (Lit (Int64Lit yv))) -> f (Con . Lit . Int64Lit) xv yv
  (Con (Lit (Int32Lit xv)), Con (Lit (Int32Lit yv))) -> f (Con . Lit . Int32Lit) xv yv
  (Con (Lit (Word8Lit xv)), Con (Lit (Word8Lit yv))) -> f (Con . Lit . Word8Lit) xv yv
  (Con (Lit (Word32Lit xv)), Con (Lit (Word32Lit yv))) -> f (Con . Lit . Word32Lit) xv yv
  (Con (Lit (Word64Lit xv)), Con (Lit (Word64Lit yv))) -> f (Con . Lit . Word64Lit) xv yv
  _ -> error "Expected integer atoms"

applyIntBinOp :: (forall a. (Num a, Integral a) => a -> a -> a) -> Atom n -> Atom n -> Atom n
applyIntBinOp f x y = applyIntBinOp' (\w -> w ... f) x y

applyIntCmpOp :: (forall a. (Eq a, Ord a) => a -> a -> Bool) -> Atom n -> Atom n -> Atom n
applyIntCmpOp f x y = applyIntBinOp' (\_ -> (Con . Lit . Word8Lit . fromIntegral . fromEnum) ... f) x y

applyFloatBinOp :: (forall a. (Num a, Fractional a) => a -> a -> a) -> Atom n -> Atom n -> Atom n
applyFloatBinOp f x y = case (x, y) of
  (Con (Lit (Float64Lit xv)), Con (Lit (Float64Lit yv))) -> Con $ Lit $ Float64Lit $ f xv yv
  (Con (Lit (Float32Lit xv)), Con (Lit (Float32Lit yv))) -> Con $ Lit $ Float32Lit $ f xv yv
  _ -> error "Expected float atoms"

applyFloatUnOp :: (forall a. (Num a, Fractional a) => a -> a) -> Atom n -> Atom n
applyFloatUnOp f x = applyFloatBinOp (\_ -> f) undefined x

-- === Synonyms ===

atomBindingType :: Binding AtomNameC n -> Type n
atomBindingType (AtomNameBinding b) = case b of
  LetBound    (DeclBinding _ ty _) -> ty
  LamBound    (LamBinding  _ ty)   -> ty
  PiBound     (PiBinding   _ ty)   -> ty
  MiscBound   ty                   -> ty
  SolverBound (InfVarBound ty _)   -> ty
  SolverBound (SkolemBound ty)     -> ty
  PtrLitBound ty _ -> BaseTy (PtrType ty)

infixr 1 -->
infixr 1 --@
infixr 2 ==>

piArgType :: PiType n -> Type n
piArgType (PiType (PiBinder _ ty _) _ _) = ty

piArrow :: PiType n -> Arrow
piArrow (PiType (PiBinder _ _ arr) _ _) = arr

nonDepPiType :: ScopeReader m
             => Arrow -> Type n -> EffectRow n -> Type n -> m n (PiType n)
nonDepPiType arr argTy eff resultTy =
  toConstAbs AtomNameRep (PairE eff resultTy) >>= \case
    Abs b (PairE eff' resultTy') ->
      return $ PiType (PiBinder b argTy arr) eff' resultTy'

considerNonDepPiType :: PiType n -> Maybe (Arrow, Type n, EffectRow n, Type n)
considerNonDepPiType (PiType (PiBinder b argTy arr) eff resultTy) = do
  HoistSuccess (PairE eff' resultTy') <- return $ hoist b (PairE eff resultTy)
  return (arr, argTy, eff', resultTy')

fromNonDepPiType :: (ScopeReader m, MonadFail1 m)
                 => Arrow -> Type n -> m n (Type n, EffectRow n, Type n)
fromNonDepPiType arr ty = do
  Pi (PiType (PiBinder b argTy arr') eff resultTy) <- return ty
  unless (arr == arr') $ fail "arrow type mismatch"
  HoistSuccess (PairE eff' resultTy') <- return $ hoist b (PairE eff resultTy)
  return $ (argTy, eff', resultTy')

naryNonDepPiType :: ScopeReader m =>  Arrow -> EffectRow n -> [Type n] -> Type n -> m n (Type n)
naryNonDepPiType _ Pure [] resultTy = return resultTy
naryNonDepPiType _ _    [] _        = error "nullary function can't have effects"
naryNonDepPiType arr eff [ty] resultTy = Pi <$> nonDepPiType arr ty eff resultTy
naryNonDepPiType arr eff (ty:tys) resultTy = do
  innerFunctionTy <- naryNonDepPiType arr eff tys resultTy
  Pi <$> nonDepPiType arr ty Pure innerFunctionTy

fromNaryNonDepPiType :: (ScopeReader m, MonadFail1 m)
                     => [Arrow] -> Type n -> m n ([Type n], EffectRow n, Type n)
fromNaryNonDepPiType [] ty = return ([], Pure, ty)
fromNaryNonDepPiType [arr] ty = do
  (argTy, eff, resultTy) <- fromNonDepPiType arr ty
  return ([argTy], eff, resultTy)
fromNaryNonDepPiType (arr:arrs) ty = do
  (argTy, Pure, innerTy) <- fromNonDepPiType arr ty
  (argTys, eff, resultTy) <- fromNaryNonDepPiType arrs innerTy
  return (argTy:argTys, eff, resultTy)

fromNonDepTabTy :: (ScopeReader m, MonadFail1 m) => Type n -> m n (Type n, Type n)
fromNonDepTabTy ty = do
  (idxTy, Pure, resultTy) <- fromNonDepPiType TabArrow ty
  return (idxTy, resultTy)

nonDepDataConTys :: DataConDef n -> Maybe [Type n]
nonDepDataConTys (DataConDef _ (Abs binders UnitE)) = go binders
  where
    go :: Nest Binder n l -> Maybe [Type n]
    go Empty = return []
    go (Nest (b:>ty) bs) = do
      tys <- go bs
      case hoist b (ListE tys) of
        HoistFailure _ -> Nothing
        HoistSuccess (ListE tys') -> return $ ty:tys'

(?-->) :: ScopeReader m => Type n -> Type n -> m n (Type n)
a ?--> b = Pi <$> nonDepPiType ImplicitArrow a Pure b

(-->) :: ScopeReader m => Type n -> Type n -> m n (Type n)
a --> b = Pi <$> nonDepPiType PlainArrow a Pure b

(--@) :: ScopeReader m => Type n -> Type n -> m n (Type n)
a --@ b = Pi <$> nonDepPiType LinArrow a Pure b

(==>) :: ScopeReader m => Type n -> Type n -> m n (Type n)
a ==> b = Pi <$> nonDepPiType TabArrow a Pure b

pattern IntLitExpr :: Int -> UExpr' n
pattern IntLitExpr x = UIntLit x

pattern FloatLitExpr :: Double -> UExpr' n
pattern FloatLitExpr x = UFloatLit x

getIntLit :: LitVal -> Int
getIntLit l = case l of
  Int64Lit i -> fromIntegral i
  Int32Lit i -> fromIntegral i
  Word8Lit  i -> fromIntegral i
  _ -> error $ "Expected an integer literal"

getFloatLit :: LitVal -> Double
getFloatLit l = case l of
  Float64Lit f -> f
  Float32Lit f -> realToFrac f
  _ -> error $ "Expected a floating-point literal"

-- Type used to represent indices at run-time
pattern IdxRepTy :: Type n
pattern IdxRepTy = TC (BaseType (Scalar Int32Type))

pattern IdxRepVal :: Int32 -> Atom n
pattern IdxRepVal x = Con (Lit (Int32Lit x))

pattern IIdxRepVal :: Int32 -> IExpr n
pattern IIdxRepVal x = ILit (Int32Lit x)

pattern IIdxRepTy :: IType
pattern IIdxRepTy = Scalar Int32Type

-- Type used to represent sum type tags at run-time
pattern TagRepTy :: Type n
pattern TagRepTy = TC (BaseType (Scalar Word8Type))

pattern TagRepVal :: Word8 -> Atom n
pattern TagRepVal x = Con (Lit (Word8Lit x))

pattern Word8Ty :: Type n
pattern Word8Ty = TC (BaseType (Scalar Word8Type))

pattern ProdTy :: [Type n] -> Type n
pattern ProdTy tys = TC (ProdType tys)

pattern ProdVal :: [Atom n] -> Atom n
pattern ProdVal xs = Con (ProdCon xs)

pattern SumTy :: [Type n] -> Type n
pattern SumTy cs = TC (SumType cs)

pattern SumVal :: Type n -> Int -> Atom n -> Atom n
pattern SumVal ty tag payload = Con (SumCon ty tag payload)

pattern PairVal :: Atom n -> Atom n -> Atom n
pattern PairVal x y = Con (ProdCon [x, y])

pattern PairTy :: Type n -> Type n -> Type n
pattern PairTy x y = TC (ProdType [x, y])

pattern UnitVal :: Atom n
pattern UnitVal = Con (ProdCon [])

pattern UnitTy :: Type n
pattern UnitTy = TC (ProdType [])

pattern BaseTy :: BaseType -> Type n
pattern BaseTy b = TC (BaseType b)

pattern PtrTy :: PtrType -> Type n
pattern PtrTy ty = BaseTy (PtrType ty)

pattern RefTy :: Atom n -> Type n -> Type n
pattern RefTy r a = TC (RefType (Just r) a)

pattern RawRefTy :: Type n -> Type n
pattern RawRefTy a = TC (RefType Nothing a)

pattern TabTyAbs :: PiType n -> Type n
pattern TabTyAbs a <- Pi a@(PiType (PiBinder _ _ TabArrow) _ _)

pattern TabTy :: PiBinder n l -> Type l -> Type n
pattern TabTy b body <- Pi (PiType (b@(PiBinder _ _ TabArrow)) Pure body)

pattern TyKind :: Kind n
pattern TyKind = TC TypeKind

pattern EffKind :: Kind n
pattern EffKind = TC EffectRowKind

pattern LabeledRowKind :: Kind n
pattern LabeledRowKind = TC LabeledRowKindTC

pattern FixedIntRange :: Int32 -> Int32 -> Type n
pattern FixedIntRange low high = TC (IntRange (IdxRepVal low) (IdxRepVal high))

pattern Fin :: Atom n -> Type n
pattern Fin n = TC (IntRange (IdxRepVal 0) n)

pattern BinaryFunTy :: PiBinder n l1 -> PiBinder l1 l2 -> EffectRow l2 -> Type l2 -> Type n
pattern BinaryFunTy b1 b2 eff ty <- Pi (PiType b1 Pure (Pi (PiType b2 eff ty)))

pattern AtomicBlock :: Atom n -> Block n
pattern AtomicBlock atom <- Block _ Empty (Atom atom)
  where AtomicBlock atom = Block NoBlockAnn Empty (Atom atom)

pattern BinaryLamExpr :: LamBinder n l1 -> LamBinder l1 l2 -> Block l2 -> LamExpr n
pattern BinaryLamExpr b1 b2 body = LamExpr b1 (AtomicBlock (Lam (LamExpr b2 body)))

type NaryLam = Abs (Nest LamBinder) Block

mkConsListTy :: [Type n] -> Type n
mkConsListTy = foldr PairTy UnitTy

mkConsList :: [Atom n] -> Atom n
mkConsList = foldr PairVal UnitVal

fromConsListTy :: Fallible m => Type n -> m [Type n]
fromConsListTy ty = case ty of
  UnitTy         -> return []
  PairTy t rest -> (t:) <$> fromConsListTy rest
  _              -> throw CompilerErr $ "Not a pair or unit: " ++ show ty

-- ((...((ans & x{n}) & x{n-1})... & x2) & x1) -> (ans, [x1, ..., x{n}])
fromLeftLeaningConsListTy :: Fallible m => Int -> Type n -> m (Type n, [Type n])
fromLeftLeaningConsListTy depth initTy = go depth initTy []
  where
    go 0        ty xs = return (ty, reverse xs)
    go remDepth ty xs = case ty of
      PairTy lt rt -> go (remDepth - 1) lt (rt : xs)
      _ -> throw CompilerErr $ "Not a pair: " ++ show xs

fromConsList :: Fallible m => Atom n -> m [Atom n]
fromConsList xs = case xs of
  UnitVal        -> return []
  PairVal x rest -> (x:) <$> fromConsList rest
  _              -> throw CompilerErr $ "Not a pair or unit: " ++ show xs

type BundleDesc = Int  -- length

getProjection :: [Int] -> Atom n -> Atom n
getProjection [] a = a
getProjection (i:is) a = case getProjection is a of
  Var name -> ProjectElt (NE.fromList [i]) name
  ProjectElt idxs' a' -> ProjectElt (NE.cons i idxs') a'
  DataCon _ _ _ _ xs -> xs !! i
  Record items -> toList items !! i
  Con (ProdCon xs) -> xs !! i
  a' -> error $ "Not a valid projection: " ++ show i ++ " of " ++ show a'

bundleFold :: a -> (a -> a -> a) -> [a] -> (a, BundleDesc)
bundleFold emptyVal pair els = case els of
  []  -> (emptyVal, 0)
  [e] -> (e, 1)
  h:t -> (pair h tb, td + 1)
    where (tb, td) = bundleFold emptyVal pair t

mkBundleTy :: [Type n] -> (Type n, BundleDesc)
mkBundleTy = bundleFold UnitTy PairTy

mkBundle :: [Atom n] -> (Atom n, BundleDesc)
mkBundle = bundleFold UnitVal PairVal

pattern MaybeTy :: Type n -> Type n
pattern MaybeTy a = SumTy [UnitTy, a]

pattern NothingAtom :: Type n -> Atom n
pattern NothingAtom a = SumVal (MaybeTy a) 0 UnitVal

pattern JustAtom :: Type n -> Atom n -> Atom n
pattern JustAtom a x = SumVal (MaybeTy a) 1 x

-- -- === instances ===

-- right-biased, unlike the underlying Map
instance Semigroup (SourceMap n) where
  m1 <> m2 = SourceMap $ fromSourceMap m2 <> fromSourceMap m1

instance Monoid (SourceMap n) where
  mempty = SourceMap mempty

instance GenericE DataDef where
  type RepE DataDef = PairE (LiftE SourceName) (Abs (Nest Binder) (ListE DataConDef))
  fromE (DataDef name bs cons) = PairE (LiftE name) (Abs bs (ListE cons))
  toE   (PairE (LiftE name) (Abs bs (ListE cons))) = DataDef name bs cons
deriving instance Show (DataDef n)
deriving via WrapE DataDef n instance Generic (DataDef n)
instance InjectableE DataDef
instance HoistableE  DataDef
instance SubstE Name DataDef
instance SubstE AtomSubstVal DataDef
instance AlphaEqE DataDef

instance GenericE DataConDef where
  type RepE DataConDef = PairE (LiftE SourceName) (Abs (Nest Binder) UnitE)
  fromE (DataConDef name ab) = PairE (LiftE name) ab
  toE   (PairE (LiftE name) ab) = DataConDef name ab
instance InjectableE DataConDef
instance HoistableE  DataConDef
instance SubstE Name DataConDef
instance SubstE AtomSubstVal DataConDef
instance AlphaEqE DataConDef

instance GenericE ClassDef where
  type RepE ClassDef = PairE (LiftE (SourceName, [SourceName]))
                             (Name DataDefNameC)
  fromE (ClassDef className methodNames dataDefName) =
          PairE (LiftE (className, methodNames)) dataDefName
  toE (PairE (LiftE (className, methodNames)) dataDefName) =
        ClassDef className methodNames dataDefName
instance InjectableE         ClassDef
instance HoistableE        ClassDef
instance SubstE Name         ClassDef
instance SubstE AtomSubstVal ClassDef

instance GenericB DataConRefBinding where
  type RepB DataConRefBinding = PairB (LiftB Atom) Binder
  fromB (DataConRefBinding b val) = PairB (LiftB val) b
  toB   (PairB (LiftB val) b) = DataConRefBinding b val

instance InjectableB DataConRefBinding
instance HoistableB DataConRefBinding
instance ProvesExt  DataConRefBinding
instance BindsNames DataConRefBinding
instance SubstB Name DataConRefBinding
instance SubstB AtomSubstVal DataConRefBinding
instance AlphaEqB DataConRefBinding
deriving instance Show (DataConRefBinding n l)
deriving instance Generic (DataConRefBinding n l)

newtype ExtLabeledItemsE (e1::E) (e2::E) (n::S) =
  ExtLabeledItemsE (ExtLabeledItems (e1 n) (e2 n))

instance GenericE Atom where
  type RepE Atom =
      EitherE5
              (EitherE2
                   -- We isolate the Var and ProjectElt cases (and reorder them
                   -- compared to the data definition) because they need special
                   -- handling when you substitute with atoms. The rest just act
                   -- like containers
  {- Var -}        AtomName
  {- ProjectElt -} ( LiftE (NE.NonEmpty Int) `PairE` AtomName )
            ) (EitherE4
  {- Lam -}        LamExpr
  {- Pi -}         PiType
  {- DataCon -}    ( LiftE (SourceName, Int)   `PairE`
                     DataDefName               `PairE`
                     ListE Atom                `PairE`
                     ListE Atom )
  {- TypeCon -}    ( LiftE SourceName `PairE` DataDefName `PairE` ListE Atom )
            ) (EitherE5
  {- LabeledRow -} (ExtLabeledItemsE Type AtomName)
  {- Record -}     (ComposeE LabeledItems Atom)
  {- RecordTy -}   (ExtLabeledItemsE Type AtomName)
  {- Variant -}    ( ExtLabeledItemsE Type AtomName `PairE`
                     LiftE (Label, Int) `PairE` Atom )
  {- VariantTy -}  (ExtLabeledItemsE Type AtomName)
            ) (EitherE2
  {- Con -}        (ComposeE PrimCon Atom)
  {- TC -}         (ComposeE PrimTC  Atom)
            ) (EitherE4
  {- Eff -}        EffectRow
  {- ACase -}      ( Atom `PairE` ListE (AltP Atom) `PairE` Type )
  {- DataConRef -} ( DataDefName                    `PairE`
                     ListE Atom                     `PairE`
                     EmptyAbs (Nest DataConRefBinding) )
  {- BoxedRef -}   ( Atom `PairE` Block `PairE` Abs Binder Atom ))

  fromE atom = case atom of
    Var v -> Case0 (Case0 v)
    ProjectElt idxs x -> Case0 (Case1 (PairE (LiftE idxs) x))
    Lam lamExpr -> Case1 (Case0 lamExpr)
    Pi  piExpr  -> Case1 (Case1 piExpr)
    DataCon printName defName params con args -> Case1 $ Case2 $
      LiftE (printName, con) `PairE`
            defName          `PairE`
      ListE params           `PairE`
      ListE args
    TypeCon sourceName defName params -> Case1 $ Case3 $
      LiftE sourceName `PairE` defName `PairE` ListE params
    LabeledRow extItems -> Case2 $ Case0 $ ExtLabeledItemsE extItems
    Record items        -> Case2 $ Case1 $ ComposeE items
    RecordTy extItems   -> Case2 $ Case2 $ ExtLabeledItemsE extItems
    Variant extItems l con payload -> Case2 $ Case3 $
      ExtLabeledItemsE extItems `PairE` LiftE (l, con) `PairE` payload
    VariantTy extItems  -> Case2 $ Case4 $ ExtLabeledItemsE extItems
    Con con -> Case3 $ Case0 $ ComposeE con
    TC  con -> Case3 $ Case1 $ ComposeE con
    Eff effs -> Case4 $ Case0 $ effs
    ACase scrut alts ty -> Case4 $ Case1 $ scrut `PairE` ListE alts `PairE` ty
    DataConRef defName params bs ->
      Case4 $ Case2 $ defName `PairE` ListE params `PairE` bs
    BoxedRef ptr size ab ->
      Case4 $ Case3 $ ptr `PairE` size `PairE` ab

  toE atom = case atom of
    Case0 val -> case val of
      Case0 v -> Var v
      Case1 (PairE (LiftE idxs) x) -> ProjectElt idxs x
      _ -> error "impossible"
    Case1 val -> case val of
      Case0 lamExpr -> Lam lamExpr
      Case1 piExpr  -> Pi  piExpr
      Case2 ( LiftE (printName, con) `PairE`
                    defName           `PairE`
              ListE params           `PairE`
              ListE args ) ->
        DataCon printName defName params con args
      Case3 (LiftE sourceName `PairE` defName `PairE` ListE params) ->
        TypeCon sourceName defName params
      _ -> error "impossible"
    Case2 val -> case val of
      Case0 (ExtLabeledItemsE extItems) -> LabeledRow extItems
      Case1 (ComposeE items) -> Record items
      Case2 (ExtLabeledItemsE extItems) -> RecordTy extItems
      Case3 ( (ExtLabeledItemsE extItems) `PairE`
              LiftE (l, con)              `PairE`
              payload) -> Variant extItems l con payload
      Case4 (ExtLabeledItemsE extItems) -> VariantTy extItems
      _ -> error "impossible"
    Case3 val -> case val of
      Case0 (ComposeE con) -> Con con
      Case1 (ComposeE con) -> TC con
      _ -> error "impossible"
    Case4 val -> case val of
      Case0 effs -> Eff effs
      Case1 (scrut `PairE` ListE alts `PairE` ty) -> ACase scrut alts ty
      Case2 (defName `PairE` ListE params `PairE` bs) ->
        DataConRef defName params bs
      Case3 (ptr `PairE` size `PairE` ab) -> BoxedRef ptr size ab
      _ -> error "impossible"
    _ -> error "impossible"

instance InjectableE Atom
instance HoistableE  Atom
instance AlphaEqE Atom
instance SubstE Name Atom

-- TODO: special handling of ACase too
instance SubstE AtomSubstVal Atom where
  substE (scope, env) atom = case fromE atom of
    LeftE specialCase -> case specialCase of
      -- Var
      Case0 v -> do
        case env ! v of
          Rename v' -> Var v'
          SubstVal x -> x
      -- ProjectElt
      Case1 (PairE (LiftE idxs) v) -> do
        let v' = case env ! v of
                   SubstVal x -> x
                   Rename v''  -> Var v''
        getProjection (NE.toList idxs) v'
      Case1 _ -> error "impossible"
      _ -> error "impossible"
    RightE rest -> (toE . RightE) $ substE (scope, env) rest

trySelectBranch :: Atom n -> Maybe (Int, [Atom n])
trySelectBranch e = case e of
  DataCon _ _ _ con args -> return (con, args)
  Variant (NoExt types) label i value -> do
    let LabeledItems ixtypes = enumerate types
    let index = fst $ (ixtypes M.! label) NE.!! i
    return (index, [value])
  SumVal _ i value -> Just (i, [value])
  Con (SumAsProd _ (TagRepVal tag) vals) -> do
    let i = fromIntegral tag
    return (i , vals !! i)
  _ -> Nothing

instance GenericE Expr where
  type RepE Expr =
     EitherE5
        (PairE Atom Atom)
        (PairE Atom (PairE (ListE Alt) Type))
        (Atom)
        (ComposeE PrimOp Atom)
        (ComposeE PrimHof Atom)
  fromE = \case
    App f e        -> Case0 (PairE f e)
    Case e alts ty -> Case1 (PairE e (PairE (ListE alts) ty))
    Atom x         -> Case2 (x)
    Op op          -> Case3 (ComposeE op)
    Hof hof        -> Case4 (ComposeE hof)

  toE = \case
    Case0 (PairE f e)                       -> App f e
    Case1 (PairE e (PairE (ListE alts) ty)) -> Case e alts ty
    Case2 (x)                               -> Atom x
    Case3 (ComposeE op)                     -> Op op
    Case4 (ComposeE hof)                    -> Hof hof
    _ -> error "impossible"

instance InjectableE Expr
instance HoistableE  Expr
instance AlphaEqE Expr
instance SubstE Name Expr
instance SubstE AtomSubstVal Expr

instance GenericE (ExtLabeledItemsE e1 e2) where
  type RepE (ExtLabeledItemsE e1 e2) = EitherE (ComposeE LabeledItems e1)
                                               (ComposeE LabeledItems e1 `PairE` e2)
  fromE (ExtLabeledItemsE (Ext items Nothing))  = LeftE  (ComposeE items)
  fromE (ExtLabeledItemsE (Ext items (Just t))) = RightE (ComposeE items `PairE` t)

  toE (LeftE  (ComposeE items          )) = ExtLabeledItemsE (Ext items Nothing)
  toE (RightE (ComposeE items `PairE` t)) = ExtLabeledItemsE (Ext items (Just t))

instance (InjectableE e1, InjectableE e2) => InjectableE (ExtLabeledItemsE e1 e2)
instance (HoistableE  e1, HoistableE  e2) => HoistableE  (ExtLabeledItemsE e1 e2)
instance (AlphaEqE    e1, AlphaEqE    e2) => AlphaEqE    (ExtLabeledItemsE e1 e2)
instance (SubstE Name e1, SubstE Name e2) => SubstE Name (ExtLabeledItemsE e1 e2)

instance SubstE AtomSubstVal (ExtLabeledItemsE Atom AtomName) where
  substE (scope, env) (ExtLabeledItemsE (Ext items maybeExt)) = do
    let items' = fmap (substE (scope, env)) items
    let ext = case maybeExt of
                Nothing -> NoExt NoLabeledItems
                Just v -> case env ! v of
                  Rename        v'  -> Ext NoLabeledItems $ Just v'
                  SubstVal (Var v') -> Ext NoLabeledItems $ Just v'
                  SubstVal (LabeledRow row) -> row
                  _ -> error "Not a valid labeled row substitution"
    ExtLabeledItemsE $ prefixExtLabeledItems items' ext

instance GenericE Block where
  type RepE Block = PairE (MaybeE Type) (Abs (Nest Decl) Expr)
  fromE (Block (BlockAnn ty) decls result) = PairE (JustE ty) (Abs decls result)
  fromE (Block NoBlockAnn Empty result) = PairE NothingE (Abs Empty result)
  fromE _ = error "impossible"
  toE   (PairE (JustE ty) (Abs decls result)) = Block (BlockAnn ty) decls result
  toE   (PairE NothingE (Abs Empty result)) = Block NoBlockAnn Empty result
  toE   _ = error "impossible"

deriving instance Show (BlockAnn n l)

instance InjectableE Block
instance HoistableE  Block
instance AlphaEqE Block
instance SubstE Name Block
instance SubstE AtomSubstVal Block
deriving instance Show (Block n)
deriving via WrapE Block n instance Generic (Block n)

instance GenericB LamBinder where
  type RepB LamBinder =         LiftB (PairE Type (LiftE Arrow))
                        `PairB` NameBinder AtomNameC
                        `PairB` LiftB EffectRow
  fromB (LamBinder b ty arr effs) = LiftB (PairE ty (LiftE arr))
                            `PairB` b
                            `PairB` LiftB effs
  toB (       LiftB (PairE ty (LiftE arr))
      `PairB` b
      `PairB` LiftB effs) = LamBinder b ty arr effs

instance BindsBindings LamBinder where
  toBindingsFrag (LamBinder b ty arrow effects) =
    withExtEvidence b do
      let binding = toBinding $ inject $ LamBinding arrow ty
      BindingsFrag (RecEnvFrag $ b @> binding)
                   (Just $ inject effects)

instance BindsAtMostOneName LamBinder AtomNameC where
  LamBinder b _ _ _ @> x = b @> x

instance BindsOneName LamBinder AtomNameC where
  binderName (LamBinder b _ _ _) = binderName b

instance BindsOneAtomName LamBinder where
  boundAtomBinding (LamBinder _ ty arr _) =
    LamBound $ LamBinding arr ty

instance HasNameHint (LamBinder n l) where
  getNameHint (LamBinder b _ _ _) = getNameHint b

instance ProvesExt  LamBinder
instance BindsNames LamBinder
instance InjectableB LamBinder
instance HoistableB  LamBinder
instance SubstB Name LamBinder
instance SubstB AtomSubstVal LamBinder
instance AlphaEqB LamBinder

instance GenericE LamBinding where
  type RepE LamBinding = PairE (LiftE Arrow) Type
  fromE (LamBinding arr ty) = PairE (LiftE arr) ty
  toE   (PairE (LiftE arr) ty) = LamBinding arr ty

instance InjectableE LamBinding
instance HoistableE  LamBinding
instance SubstE Name LamBinding
instance SubstE AtomSubstVal LamBinding
instance AlphaEqE LamBinding

instance GenericE LamExpr where
  type RepE LamExpr = Abs LamBinder Block
  fromE (LamExpr b block) = Abs b block
  toE   (Abs b block) = LamExpr b block

instance InjectableE LamExpr
instance HoistableE  LamExpr
instance AlphaEqE LamExpr
instance SubstE Name LamExpr
instance SubstE AtomSubstVal LamExpr
deriving instance Show (LamExpr n)
deriving via WrapE LamExpr n instance Generic (LamExpr n)

instance GenericE PiBinding where
  type RepE PiBinding = PairE (LiftE Arrow) Type
  fromE (PiBinding arr ty) = PairE (LiftE arr) ty
  toE   (PairE (LiftE arr) ty) = PiBinding arr ty

instance InjectableE PiBinding
instance HoistableE  PiBinding
instance SubstE Name PiBinding
instance SubstE AtomSubstVal PiBinding
instance AlphaEqE PiBinding

instance GenericB PiBinder where
  type RepB PiBinder = BinderP AtomNameC (PairE Type (LiftE Arrow))
  fromB (PiBinder b ty arr) = b :> PairE ty (LiftE arr)
  toB   (b :> PairE ty (LiftE arr)) = PiBinder b ty arr

instance BindsAtMostOneName PiBinder AtomNameC where
  PiBinder b _ _ @> x = b @> x

instance BindsOneName PiBinder AtomNameC where
  binderName (PiBinder b _ _) = binderName b

instance BindsOneAtomName PiBinder where
  boundAtomBinding (PiBinder _ ty arr) =
    PiBound $ PiBinding arr ty

instance BindsBindings PiBinder where
  toBindingsFrag (PiBinder b ty arr) =
    withExtEvidence b do
      let binding = toBinding $ inject $ PiBinding arr ty
      BindingsFrag (RecEnvFrag $ b @> binding) (Just Pure)

instance ProvesExt  PiBinder
instance BindsNames PiBinder
instance InjectableB PiBinder
instance HoistableB  PiBinder
instance SubstB Name PiBinder
instance SubstB AtomSubstVal PiBinder
instance AlphaEqB PiBinder

instance GenericE PiType where
  type RepE PiType = Abs PiBinder (PairE EffectRow Type)
  fromE (PiType b eff resultTy) = Abs b (PairE eff resultTy)
  toE   (Abs b (PairE eff resultTy)) = PiType b eff resultTy

instance InjectableE PiType
instance HoistableE  PiType
instance AlphaEqE PiType
instance SubstE Name PiType
instance SubstE AtomSubstVal PiType
deriving instance Show (PiType n)
deriving via WrapE PiType n instance Generic (PiType n)

instance GenericE (EffectP name) where
  type RepE (EffectP name) =
    EitherE (PairE (LiftE RWS) (MaybeE name))
            (LiftE (Either () ()))
  fromE = \case
    RWSEffect rws name -> LeftE  (PairE (LiftE rws) $ toMaybeE name)
    ExceptionEffect -> RightE (LiftE (Left  ()))
    IOEffect        -> RightE (LiftE (Right ()))
  toE = \case
    LeftE  (PairE (LiftE rws) name) -> RWSEffect rws $ fromMaybeE name
    RightE (LiftE (Left  ())) -> ExceptionEffect
    RightE (LiftE (Right ())) -> IOEffect

instance InjectableE   name => InjectableE   (EffectP name)
instance HoistableE    name => HoistableE    (EffectP name)
instance AlphaEqE      name => AlphaEqE      (EffectP name)
instance SubstE Name (EffectP AtomName)
instance SubstE AtomSubstVal (EffectP AtomName) where
  substE (_, env) eff = case eff of
    RWSEffect rws Nothing -> RWSEffect rws Nothing
    RWSEffect rws (Just v) -> do
      let v' = case env ! v of
                 Rename        v''  -> Just v''
                 SubstVal UnitTy    -> Nothing  -- used at runtime/imp-translation-time
                 SubstVal (Var v'') -> Just v''
                 SubstVal _ -> error "Heap parameter must be a name"
      RWSEffect rws v'
    ExceptionEffect -> ExceptionEffect
    IOEffect        -> IOEffect

instance OrdE name => GenericE (EffectRowP name) where
  type RepE (EffectRowP name) = PairE (ListE (EffectP name)) (MaybeE name)
  fromE (EffectRow effs ext) = ListE (S.toList effs) `PairE` ext'
    where ext' = case ext of Just v  -> JustE v
                             Nothing -> NothingE
  toE (ListE effs `PairE` ext) = EffectRow (S.fromList effs) ext'
    where ext' = case ext of JustE v  -> Just v
                             NothingE -> Nothing
                             _ -> error "impossible"

instance InjectableE (EffectRowP AtomName)
instance HoistableE  (EffectRowP AtomName)
instance SubstE Name (EffectRowP AtomName)
instance AlphaEqE    (EffectRowP AtomName)

instance SubstE AtomSubstVal (EffectRowP AtomName) where
  substE env (EffectRow effs tailVar) = do
    let effs' = S.fromList $ map (substE env) (S.toList effs)
    let tailEffRow = case tailVar of
          Nothing -> EffectRow mempty Nothing
          Just v -> case snd env ! v of
            Rename        v'  -> EffectRow mempty (Just v')
            SubstVal (Var v') -> EffectRow mempty (Just v')
            SubstVal (Eff r)  -> r
            _ -> error "Not a valid effect substitution"
    extendEffRow effs' tailEffRow

instance GenericE SynthCandidates where
  type RepE SynthCandidates =
    ListE Atom `PairE` ListE Atom `PairE` ListE (PairE DataDefName (ListE Atom))
  fromE (SynthCandidates xs ys zs) = ListE xs `PairE` ListE ys `PairE` ListE zs'
    where zs' = map (\(k,vs) -> PairE k (ListE vs)) (M.toList zs)
  toE (ListE xs `PairE` ListE ys `PairE` ListE zs) = SynthCandidates xs ys zs'
    where zs' = M.fromList $ map (\(PairE k (ListE vs)) -> (k,vs)) zs

instance InjectableE SynthCandidates
instance HoistableE  SynthCandidates
instance SubstE Name SynthCandidates
instance SubstE AtomSubstVal SynthCandidates

instance GenericE AtomBinding where
  type RepE AtomBinding =
     EitherE6
        DeclBinding
        LamBinding
        PiBinding
        Type
        SolverBinding
        (LiftE (PtrType, Ptr ()))

  fromE = \case
    LetBound    x -> Case0 x
    LamBound    x -> Case1 x
    PiBound     x -> Case2 x
    MiscBound   x -> Case3 x
    SolverBound x -> Case4 x
    PtrLitBound x y -> Case5 (LiftE (x,y))

  toE = \case
    Case0 x -> LetBound x
    Case1 x -> LamBound x
    Case2 x -> PiBound  x
    Case3 x -> MiscBound x
    Case4 x -> SolverBound x
    Case5 (LiftE (x,y)) -> PtrLitBound x y
    _ -> error "impossible"

instance InjectableE AtomBinding
instance HoistableE  AtomBinding
instance SubstE Name AtomBinding
instance SubstE AtomSubstVal AtomBinding
instance AlphaEqE AtomBinding

instance GenericE SolverBinding where
  type RepE SolverBinding = EitherE2
                              (PairE Type (LiftE SrcPosCtx))
                              Type
  fromE = \case
    InfVarBound  ty ctx -> Case0 (PairE ty (LiftE ctx))
    SkolemBound  ty     -> Case1 ty

  toE = \case
    Case0 (PairE ty (LiftE ct)) -> InfVarBound  ty ct
    Case1 ty                    -> SkolemBound  ty
    _ -> error "impossible"

instance InjectableE SolverBinding
instance HoistableE  SolverBinding
instance SubstE Name SolverBinding
instance SubstE AtomSubstVal SolverBinding
instance AlphaEqE SolverBinding

instance NameColor c => GenericE (Binding c) where
  type RepE (Binding c) =
    EitherE2
      (EitherE5
          AtomBinding
          DataDef
          (DataDefName `PairE` Atom)
          (DataDefName `PairE` LiftE Int `PairE` Atom)
          (ClassDef `PairE` Atom))
      (EitherE2
          (Name ClassNameC `PairE` LiftE Int `PairE` Atom)
          (Name ClassNameC `PairE` LiftE Int `PairE` Atom))
  fromE binding = case binding of
    AtomNameBinding   tyinfo            -> Case0 $ Case0 $ tyinfo
    DataDefBinding    dataDef           -> Case0 $ Case1 $ dataDef
    TyConBinding      dataDefName     e -> Case0 $ Case2 $ dataDefName `PairE` e
    DataConBinding    dataDefName idx e -> Case0 $ Case3 $ dataDefName `PairE` LiftE idx `PairE` e
    ClassBinding      classDef        e -> Case0 $ Case4 $ classDef `PairE` e
    SuperclassBinding className idx e   -> Case1 $ Case0 $ className `PairE` LiftE idx `PairE` e
    MethodBinding     className idx e   -> Case1 $ Case1 $ className `PairE` LiftE idx `PairE` e

  toE rep = case rep of
    Case0 (Case0 tyinfo)                                    -> fromJust $ tryAsColor $ AtomNameBinding   tyinfo
    Case0 (Case1 dataDef)                                   -> fromJust $ tryAsColor $ DataDefBinding    dataDef
    Case0 (Case2 (dataDefName `PairE` e))                   -> fromJust $ tryAsColor $ TyConBinding      dataDefName e
    Case0 (Case3 (dataDefName `PairE` LiftE idx `PairE` e)) -> fromJust $ tryAsColor $ DataConBinding    dataDefName idx e
    Case0 (Case4 (classDef `PairE` e))                      -> fromJust $ tryAsColor $ ClassBinding      classDef e
    Case1 (Case0 (className `PairE` LiftE idx `PairE` e))   -> fromJust $ tryAsColor $ SuperclassBinding className idx e
    Case1 (Case1 (className `PairE` LiftE idx `PairE` e))   -> fromJust $ tryAsColor $ MethodBinding     className idx e
    _ -> error "impossible"

deriving via WrapE (Binding c) n instance NameColor c => Generic (Binding c n)
instance InjectableV         Binding
instance HoistableV          Binding
instance SubstV Name         Binding
instance SubstV AtomSubstVal Binding
instance NameColor c => InjectableE         (Binding c)
instance NameColor c => HoistableE          (Binding c)
instance NameColor c => SubstE Name         (Binding c)
instance NameColor c => SubstE AtomSubstVal (Binding c)

instance GenericE DeclBinding where
  type RepE DeclBinding = LiftE LetAnn `PairE` Type `PairE` Expr
  fromE (DeclBinding ann ty expr) = LiftE ann `PairE` ty `PairE` expr
  toE   (LiftE ann `PairE` ty `PairE` expr) = DeclBinding ann ty expr

instance InjectableE DeclBinding
instance HoistableE  DeclBinding
instance SubstE Name DeclBinding
instance SubstE AtomSubstVal DeclBinding
instance AlphaEqE DeclBinding

instance GenericB Decl where
  type RepB Decl = AtomBinderP DeclBinding
  fromB (Let b binding) = b :> binding
  toB   (b :> binding) = Let b binding

instance InjectableB Decl
instance HoistableB  Decl
instance SubstB AtomSubstVal Decl
instance SubstB Name Decl
instance AlphaEqB Decl
instance ProvesExt  Decl
instance BindsNames Decl
instance BindsBindings Decl

instance Pretty Arrow where
  pretty arr = case arr of
    PlainArrow     -> "->"
    TabArrow       -> "=>"
    LinArrow       -> "--o"
    ImplicitArrow  -> "?->"
    ClassArrow     -> "?=>"

instance Semigroup (SynthCandidates n) where
  SynthCandidates xs ys zs <> SynthCandidates xs' ys' zs' =
    SynthCandidates (xs<>xs') (ys<>ys') (M.unionWith (<>) zs zs')

instance Monoid (SynthCandidates n) where
  mempty = SynthCandidates mempty mempty mempty

instance GenericE SourceMap where
  type RepE SourceMap = ListE (PairE (LiftE SourceName) (EnvVal Name))
  fromE (SourceMap m) = ListE [PairE (LiftE v) def | (v, def) <- M.toList m]
  toE   (ListE pairs) = SourceMap $ M.fromList [(v, def) | (PairE (LiftE v) def) <- pairs]

deriving via WrapE SourceMap n instance Generic (SourceMap n)
-- instance Generic (SourceMap n) where
--   type Rep (SourceMap n) = Rep ()

instance InjectableE SourceMap
instance SubstE Name SourceMap
instance HoistableE  SourceMap

instance Pretty (SourceMap n) where
  pretty (SourceMap m) =
    fold [pretty v <+> "@>" <+> pretty x <> hardline | (v, x) <- M.toList m ]

instance GenericE Module where
  type RepE Module =       LiftE IRVariant
                   `PairE` Abs (Nest Decl) (Abs TopBindingsFrag UnitE)
  fromE = undefined
  toE = undefined

instance InjectableE Module
instance SubstE Name Module

instance Store (Atom n)
instance Store (Expr n)
instance Store (SolverBinding n)
instance Store (AtomBinding n)
instance Store (LamBinding  n)
instance Store (DeclBinding n)
instance Store (Decl n l)
instance Store (DataDef n)
instance Store (DataConDef n)
instance Store (Block n)
instance Store (LamBinder n l)
instance Store (LamExpr n)
instance Store (PiBinding n)
instance Store (PiBinder n l)
instance Store (PiType  n)
instance Store Arrow
instance Store (ClassDef       n)
instance Store (SourceMap n)
instance Store (SynthCandidates n)
instance Store (EffectRow n)
instance Store (Effect n)
instance Store (DataConRefBinding n l)
instance NameColor c => Store (Binding c n)

instance IsString (SourceNameOr a VoidS) where
  fromString = SourceName

instance IsString (UBinder s VoidS VoidS) where
  fromString = UBindSource

instance IsString (UPat' VoidS VoidS) where
  fromString = UPatBinder . fromString

instance IsString (UPatAnn VoidS VoidS) where
  fromString s = UPatAnn (fromString s) Nothing

instance IsString (UExpr' VoidS) where
  fromString = UVar . fromString

instance IsString (a n) => IsString (WithSrcE a n) where
  fromString = WithSrcE Nothing . fromString

instance IsString (b n l) => IsString (WithSrcB b n l) where
  fromString = WithSrcB Nothing . fromString

deriving instance Show (UBinder s n l)
deriving instance Show (UDataDefTrail n)
deriving instance Show (ULamExpr n)
deriving instance Show (UPiExpr n)
deriving instance Show (UDeclExpr n)
deriving instance Show (UDataDef n)
deriving instance Show (UDecl n l)
deriving instance Show (UForExpr n)
deriving instance Show (UAlt n)

instance (BindsBindings b1, BindsBindings b2)
         => (BindsBindings (PairB b1 b2)) where
  toBindingsFrag (PairB b1 b2) = do
    let bindings2 = toBindingsFrag b2
    let ext = toExtEvidence bindings2
    withSubscopeDistinct ext do
      toBindingsFrag b1 `catBindingsFrags` bindings2

instance BindsBindings b => (BindsBindings (Nest b)) where
  toBindingsFrag Empty = emptyOutFrag
  toBindingsFrag (Nest b rest) = toBindingsFrag $ PairB b rest

instance (BindsBindings b1, BindsBindings b2)
         => (BindsBindings (EitherB b1 b2)) where
  toBindingsFrag (LeftB  b) = toBindingsFrag b
  toBindingsFrag (RightB b) = toBindingsFrag b

instance GenericB BindingsFrag where
  type RepB BindingsFrag = PairB (RecEnvFrag Binding) (LiftB (MaybeE EffectRow))
  fromB (BindingsFrag frag (Just effs)) = PairB frag (LiftB (JustE effs))
  fromB (BindingsFrag frag Nothing    ) = PairB frag (LiftB NothingE)
  toB   (PairB frag (LiftB (JustE effs))) = BindingsFrag frag (Just effs)
  toB   (PairB frag (LiftB NothingE    )) = BindingsFrag frag Nothing
  toB   _ = error "impossible" -- GHC exhaustiveness bug?

instance InjectableB         BindingsFrag
instance HoistableB          BindingsFrag
instance ProvesExt           BindingsFrag
instance BindsNames          BindingsFrag
instance SubstB Name         BindingsFrag
instance SubstB AtomSubstVal BindingsFrag

instance BindsBindings BindingsFrag where
  toBindingsFrag frag = frag

instance BindsBindings UnitB where
  toBindingsFrag UnitB = emptyOutFrag

-- TODO: name subst instances for the rest of UExpr
instance SubstE Name UVar where
  substE env = \case
    UAtomVar    v -> UAtomVar    $ substE env v
    UTyConVar   v -> UTyConVar   $ substE env v
    UDataConVar v -> UDataConVar $ substE env v
    UClassVar   v -> UClassVar   $ substE env v
    UMethodVar  v -> UMethodVar  $ substE env v

instance InjectableE e => InjectableE (WithBindings e) where
  injectionProofE (fresh::InjectionCoercion n l) (WithBindings (bindings :: Bindings h) e) =
    withExtEvidence (injectionProofE fresh ext) $
      WithBindings bindings e
    where ext = getExtEvidence :: ExtEvidence h n

instance InjectableE UVar where
  injectionProofE = todoInjectableProof

instance HasNameHint (b n l) => HasNameHint (WithSrcB b n l) where
  getNameHint (WithSrcB _ b) = getNameHint b

instance HasNameHint (UPat' n l) where
  getNameHint (UPatBinder b) = getNameHint b
  getNameHint _ = "pat"

instance HasNameHint (UBinder c n l) where
  getNameHint b = case b of
    UBindSource v -> getNameHint v
    UIgnore       -> fromString "_ign"
    UBind v       -> getNameHint v

instance BindsNames (UBinder c) where
  toScopeFrag (UBindSource _) = emptyOutFrag
  toScopeFrag (UIgnore)       = emptyOutFrag
  toScopeFrag (UBind b)       = toScopeFrag b

instance ProvesExt (UBinder c) where
instance BindsAtMostOneName (UBinder c) c where
  b @> x = case b of
    UBindSource _ -> emptyInFrag
    UIgnore       -> emptyInFrag
    UBind b'      -> b' @> x

instance ProvesExt (UAnnBinder c) where
instance BindsNames (UAnnBinder c) where
  toScopeFrag (UAnnBinder b _) = toScopeFrag b

instance BindsAtMostOneName (UAnnBinder c) c where
  UAnnBinder b _ @> x = b @> x

instance InjectableE UModule where
  injectionProofE = todoInjectableProof

instance Eq SourceBlock where
  x == y = sbText x == sbText y

instance Ord SourceBlock where
  compare x y = compare (sbText x) (sbText y)

instance GenericE ImpInstr where
  type RepE ImpInstr = EitherE4
      (EitherE4
  {- IFor -}    (Size `PairE` Abs IBinder ImpBlock)
  {- IWhile -}  (ImpBlock)
  {- ICond -}   (IExpr `PairE` ImpBlock `PairE` ImpBlock)
  {- IQuery -}  (LiftE IFunVar `PairE` IExpr)
    ) (EitherE4
  {- ISyncW -}  (UnitE)
  {- ILaunch -} (LiftE IFunVar `PairE` Size `PairE` ListE IExpr)
  {- ICall -}   (LiftE IFunVar `PairE` ListE IExpr)
  {- Store -}   (IExpr `PairE` IExpr)
    ) (EitherE4
  {- Alloc -}   (LiftE (AddressSpace, IType) `PairE` Size)
  {- MemCopy -} (IExpr `PairE` IExpr `PairE` IExpr)
  {- Free -}    (IExpr)
  {- IThrowE -} (UnitE)
    ) (EitherE2
  {- ICastOp -} (LiftE IType `PairE` IExpr)
  {- IPrimOp -} (ComposeE PrimOp IExpr)
      )
  toE = undefined
  fromE = undefined

instance InjectableE ImpInstr
instance HoistableE  ImpInstr
instance AlphaEqE ImpInstr
instance SubstE Name ImpInstr

instance GenericE ImpBlock where
  type RepE ImpBlock = Abs (Nest ImpDecl) (ListE IExpr)
  toE = undefined
  fromE = undefined

instance InjectableE ImpBlock
instance HoistableE  ImpBlock
instance AlphaEqE ImpBlock
instance SubstE Name ImpBlock

instance GenericE IExpr where
  type RepE IExpr = EitherE2 (LiftE LitVal)
                             (PairE AtomName (LiftE BaseType))
  toE = undefined
  fromE = undefined

instance InjectableE IExpr
instance HoistableE  IExpr
instance AlphaEqE IExpr
instance SubstE Name IExpr

instance GenericB IBinder where
  type RepB IBinder = PairB (LiftB (LiftE IType)) (NameBinder AtomNameC)
  toB = undefined
  fromB = undefined

instance HasNameHint (IBinder n l) where
  getNameHint (IBinder b _) = getNameHint b

instance BindsBindings IBinder where
  toBindingsFrag (IBinder b ty) = toBindingsFrag $ b :> BaseTy ty

instance BindsAtMostOneName IBinder AtomNameC where
  IBinder b _ @> x = b @> x

instance BindsOneName IBinder AtomNameC where
  binderName (IBinder b _) = binderName b

instance BindsNames IBinder where
  toScopeFrag (IBinder b _) = toScopeFrag b

instance ProvesExt  IBinder
instance InjectableB IBinder
instance HoistableB  IBinder
instance SubstB Name IBinder
instance SubstB AtomSubstVal IBinder
instance AlphaEqB IBinder

instance GenericB ImpDecl where
  type RepB ImpDecl = PairB (LiftB ImpInstr) (Nest IBinder)
  fromB (ImpLet bs instr) = PairB (LiftB instr) bs
  toB   (PairB (LiftB instr) bs) = ImpLet bs instr

instance InjectableB ImpDecl
instance HoistableB  ImpDecl
instance SubstB Name ImpDecl
instance AlphaEqB ImpDecl
instance ProvesExt  ImpDecl
instance BindsNames ImpDecl

instance BindsBindings ImpDecl where
  toBindingsFrag (ImpLet bs _) =
    toBindingsFrag bs

instance GenericE ImpFunction where
  type RepE ImpFunction = UnitE -- TODO
  toE = undefined
  fromE = undefined

instance InjectableE ImpFunction
instance HoistableE  ImpFunction
instance AlphaEqE    ImpFunction
instance SubstE Name ImpFunction

instance GenericE ImpModule where
  type RepE ImpModule = ListE ImpFunction
  toE = undefined
  fromE = undefined

instance InjectableE ImpModule
instance HoistableE  ImpModule
instance AlphaEqE    ImpModule
instance SubstE Name ImpModule

instance GenericB TopBindingsFrag where
  type RepB TopBindingsFrag = PairB BindingsFrag
                                    (LiftB (PairE SynthCandidates SourceMap))
  fromB (TopBindingsFrag frag sc sm) = PairB frag (LiftB (PairE sc sm))
  toB   (PairB frag (LiftB (PairE sc sm))) = TopBindingsFrag frag sc sm

instance SubstB Name TopBindingsFrag
instance HoistableB  TopBindingsFrag
instance InjectableB TopBindingsFrag
instance ProvesExt   TopBindingsFrag
instance BindsNames  TopBindingsFrag

instance OutFrag TopBindingsFrag where
  emptyOutFrag = TopBindingsFrag emptyOutFrag mempty mempty
  catOutFrags scope (TopBindingsFrag frag1 sc1 sm1) (TopBindingsFrag frag2 sc2 sm2) =
    withExtEvidence frag2 $
      TopBindingsFrag
        (catOutFrags scope frag1 frag2)
        (inject sc1 <> sc2)
        (inject sm1 <> sm2)

-- XXX: unlike `ExtOutMap Bindings BindingsFrag` instance, this once doesn't
-- extend the synthesis candidates based on the annotated let-bound names. It
-- only extends synth candidates when they're supplied explicitly.
instance ExtOutMap Bindings TopBindingsFrag where
  extendOutMap (Bindings bs scs sm effs)
               (TopBindingsFrag (BindingsFrag frag _) scs' sm') =
    withExtEvidence (toExtEvidence frag) $
      Bindings (bs `extendOutMap` frag) (inject scs <> scs')
               (inject sm <> sm') (inject effs)<|MERGE_RESOLUTION|>--- conflicted
+++ resolved
@@ -340,13 +340,9 @@
          let m = M.singleton dataDefName [inject $ Var $ binderName b]
          tell $ (SynthCandidates [] [] m)
        AtomNameBinding (LamBound (LamBinding ClassArrow _)) -> do
-<<<<<<< HEAD
-         tell $ inject (SynthCandidates [Var $ binderName b] [] [])
+         tell $ inject (SynthCandidates [Var $ binderName b] [] mempty)
        AtomNameBinding (PiBound (PiBinding ClassArrow _)) -> do
-         tell $ inject (SynthCandidates [Var $ binderName b] [] [])
-=======
          tell $ inject (SynthCandidates [Var $ binderName b] [] mempty)
->>>>>>> 8cc5c909
        SuperclassBinding _ _ getter ->
          tell $ inject (SynthCandidates [] [getter] mempty)
        _ -> return ()
