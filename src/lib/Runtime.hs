--- conflicted
+++ resolved
@@ -4,11 +4,8 @@
 -- license that can be found in the LICENSE file or at
 -- https://developers.google.com/open-source/licenses/bsd
 
-<<<<<<< HEAD
-module Runtime (loadLitVal, callNativeFun, callDtor, BenchRequirement (..)) where
-=======
-module Runtime (loadLitVal, callNativeFun, callDtor, createTLSKey, PThreadKey) where
->>>>>>> 15670068
+module Runtime (loadLitVal, callNativeFun, callDtor, BenchRequirement (..),
+               createTLSKey, PThreadKey) where
 
 import Data.Int
 import GHC.IO.FD
