--- conflicted
+++ resolved
@@ -51,108 +51,24 @@
     HoistFailure _ ->
       throw TypeErr $ "Types of exported functions have to be closed terms. Got: " ++ pprint naryPi
     HoistSuccess npi -> return npi
-<<<<<<< HEAD
-  sig <- case runFallibleM $ runEnvReaderT emptyOutMap $ naryPiToExportSig closedNaryPi of
-    Success sig -> return sig
-    Failure err -> throwErrs err
+  sig <- liftExportSigM $ corePiToExportSig cc closedNaryPi
   CoreLamExpr _ f' <- liftBuilder $ buildCoreLam naryPi \xs -> naryApp (sink f) (Var <$> xs)
-  fSimp <- simplifyTopFunction f'
-  fOpt <- simpOptimizations fSimp
-  fLower <- lowerFullySequential fOpt
-  flOpt <- loweredOptimizations fLower
-  fImp <- toImpFunction cc flOpt
-  return (fImp, sig)
-
-  where
-    naryPiToExportSig :: (EnvReader m, EnvExtender m, Fallible1 m)
-                      => CorePiType n -> m n (ExportedSignature n)
-    naryPiToExportSig (CorePiType _ tbs effs resultTy) = do
-        case effs of
-          Pure -> return ()
-          _    -> throw TypeErr "Only pure functions can be exported"
-        goArgs Empty [] tbs resultTy
-      where
-        goArgs :: (EnvReader m, EnvExtender m, Fallible1 m)
-               => Nest ExportArg n l' -> [CAtomName l'] -> Nest (WithExpl CBinder) l' l
-               -> CType l -> m l' (ExportedSignature n)
-        goArgs argSig argVs piBs piRes = case piBs of
-          Empty -> goResult piRes \resSig ->
-            return $ ExportedSignature argSig resSig $ case cc of
-              StandardCC -> (fromListE $ sink $ ListE argVs) ++ nestToList (sink . binderName) resSig
-              XLACC      -> []
-              _ -> error $ "calling convention not supported: " ++ show cc
-          Nest (WithExpl expl b) bs -> do
-            refreshAbs (Abs b (Abs bs piRes)) \(v:>ty) (Abs bs' piRes') -> do
-              let invalidExplicitness = throw TypeErr
-                                   "Exported functions can only have regular and implicit arrow types"
-              vis <- case expl of
-                Explicit       -> return ExplicitArg
-                Inferred _ Unify -> return ImplicitArg
-                Inferred _ Synth -> invalidExplicitness
-              ety <- toExportType ty
-              goArgs (argSig `joinNest` Nest (ExportArg vis (v:>ety)) Empty)
-                     ((fromListE $ sink $ ListE argVs) ++ [binderName v]) bs' piRes'
-
-        goResult :: (EnvReader m, EnvExtender m, Fallible1 m)
-                 => CType l
-                 -> (forall q. DExt l q => Nest ExportResult l q -> m q a)
-                 -> m l a
-        goResult ty cont = case ty of
-          ProdTy [lty, rty] ->
-            goResult lty \lres ->
-              goResult (sink rty) \rres ->
-                cont $ joinNest lres rres
-          _ -> withFreshBinder noHint ty \(b:>_) -> do
-            ety <- toExportType ty
-            cont $ Nest (ExportResult (b:>ety)) Empty
-
-    toExportType :: Fallible m => CType n -> m (ExportType n)
-    toExportType ty = case ty of
-      BaseTy (Scalar sbt) -> return $ ScalarType sbt
-      NatTy               -> return $ ScalarType IdxRepScalarBaseTy
-      TabTy  _ _          -> case parseTabTy ty of
-        Nothing  -> unsupported
-        Just ety -> return ety
-      _ -> unsupported
-      where unsupported = throw TypeErr $ "Unsupported type of argument in exported function: " ++ pprint ty
-
-    parseTabTy :: CType n -> Maybe (ExportType n)
-    parseTabTy = go []
-      where
-        go :: [ExportDim n] -> CType n -> Maybe (ExportType n)
-        go shape = \case
-          BaseTy (Scalar sbt) -> Just $ RectContArrayPtr sbt shape
-          NatTy               -> Just $ RectContArrayPtr IdxRepScalarBaseTy shape
-          TabTy  (b:>(IxType (NewtypeTyCon (Fin n)) _)) a -> do
-            dim <- case n of
-              Var v    -> Just (ExportDimVar v)
-              NatVal s -> Just (ExportDimLit $ fromIntegral s)
-              _        -> Nothing
-            case hoist b a of
-              HoistSuccess a' -> go (shape ++ [dim]) a'
-              HoistFailure _  -> Nothing
-          _ -> Nothing
-=======
-  sig <- liftExportSigM $ naryPiToExportSig cc arrs closedNaryPi
-  f' <- asNaryLam naryPi f
   fSimp <- simplifyTopFunction f'
   fImp <- compileTopLevelFun cc fSimp
   nativeFun <- toCFunction "userFunc" fImp >>= emitObjFile >>= loadObject
   return $ ExportNativeFunction nativeFun sig
->>>>>>> 82876ec1
 {-# INLINE prepareFunctionForExport #-}
 {-# SCC prepareFunctionForExport #-}
 
 prepareSLamForExport :: (Mut n, Topper m)
   => CallingConvention -> SLam n -> m n ExportNativeFunction
 prepareSLamForExport cc f = do
-  naryPi <- getNaryLamExprType f
-  closedNaryPi@(NaryPiType bs _ _) <- case hoistToTop naryPi of
+  naryPi <- getLamExprType f
+  closedNaryPi <- case hoistToTop naryPi of
     HoistFailure _ ->
       throw TypeErr $ "Types of exported functions have to be closed terms. Got: " ++ pprint naryPi
     HoistSuccess npi -> return npi
-  let arrs = take (nestLength bs) $ repeat PlainArrow
-  sig <- liftExportSigM $ naryPiToExportSig cc arrs closedNaryPi
+  sig <- liftExportSigM $ simpPiToExportSig cc closedNaryPi
   fImp <- compileTopLevelFun cc f
   nativeFun <- toCFunction "userFunc" fImp >>= emitObjFile >>= loadObject
   return $ ExportNativeFunction nativeFun sig
@@ -180,42 +96,45 @@
 liftExportSigM = liftExcept . runFallibleM . runEnvReaderT emptyOutMap
   . runSubstReaderT idSubst . runExportSigM
 
-naryPiToExportSig :: (IRRep r) => CallingConvention
-  -> [Arrow] -> NaryPiType r i -> ExportSigM r i o (ExportedSignature o)
-naryPiToExportSig cc arrs (NaryPiType tbs effs resultTy) = do
+corePiToExportSig :: CallingConvention
+  -> CorePiType i -> ExportSigM CoreIR i o (ExportedSignature o)
+corePiToExportSig cc (CorePiType _ tbs effs resultTy) = do
     case effs of
       Pure -> return ()
       _    -> throw TypeErr "Only pure functions can be exported"
-    goArgs cc Empty [] arrs tbs resultTy
+    goArgs cc Empty [] tbs resultTy
+
+simpPiToExportSig :: CallingConvention
+  -> PiType SimpIR i -> ExportSigM SimpIR i o (ExportedSignature o)
+simpPiToExportSig cc (PiType bs effs resultTy) = do
+  case effs of
+    Pure -> return ()
+    _    -> throw TypeErr "Only pure functions can be exported"
+  bs' <- return $ fmapNest (\b -> WithExpl Explicit b) bs
+  goArgs cc Empty [] bs' resultTy
 
 goArgs :: (IRRep r)
   => CallingConvention
   -> Nest ExportArg o o'
   -> [CAtomName o']
-  -> [Arrow]
-  -> Nest (Binder r) i i'
+  -> Nest (WithExpl (Binder r)) i i'
   -> Type r i'
   -> ExportSigM r i o' (ExportedSignature o)
-goArgs cc argSig argVs argArrs piBs piRes = case (argArrs, piBs) of
-  ([], Empty) -> goResult piRes \resSig ->
+goArgs cc argSig argVs piBs piRes = case piBs of
+  Empty -> goResult piRes \resSig ->
     return $ ExportedSignature argSig resSig $ case cc of
       StandardCC -> (fromListE $ sink $ ListE argVs) ++ nestToList (sink . binderName) resSig
       XLACC      -> []
       _ -> error $ "calling convention not supported: " ++ show cc
-  (arrow:arrows, Nest (b:>ty) bs) -> do
+  Nest (WithExpl expl (b:>ty)) bs -> do
     ety <- toExportType ty
     withFreshBinder (getNameHint b) ety \(v:>_) ->
       extendSubst (b @> Rename (binderName v)) $ do
-        let invalidArrow = throw TypeErr
-              "Exported functions can only have regular and implicit arrow types"
-        vis <- case arrow of
-          PlainArrow    -> return ExplicitArg
-          ImplicitArrow -> return ImplicitArg
-          ClassArrow _  -> invalidArrow
-          LinArrow      -> invalidArrow
+        vis <- case expl of
+          Explicit    -> return ExplicitArg
+          Inferred _ _ -> return ImplicitArg
         goArgs cc (argSig >>> Nest (ExportArg vis (v:>ety)) Empty)
-               ((fromListE $ sink $ ListE argVs) ++ [binderName v]) arrows bs piRes
-  _ -> error "zip error"
+               ((fromListE $ sink $ ListE argVs) ++ [binderName v]) bs piRes
 
 goResult :: IRRep r => Type r i
          -> (forall o'. DExt o o' =>
