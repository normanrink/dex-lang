--- conflicted
+++ resolved
@@ -95,19 +95,13 @@
   -- header, givens (may be empty), methods, optional name.  The header should contain
   -- the prerequisites, class name, and class arguments.
   | CInstanceDecl CInstanceDef
+  | CDerivingDecl CDerivingDef
   deriving (Show, Generic)
 
 type CSDecl = WithSrc CSDecl'
 data CSDecl'
   = CLet Group CSBlock
   | CDefDecl CDef
-<<<<<<< HEAD
-  -- header, givens (may be empty), methods, optional name.  The header should contain
-  -- the prerequisites, class name, and class arguments.
-  | CInstanceDecl CInstanceDef
-  | CDerivingDecl CDerivingDef
-=======
->>>>>>> ab43029e
   | CExpr Group
   | CBind Group CSBlock -- Arrow binder <-
   | CPass
@@ -340,18 +334,14 @@
     -- Maybe we should make a separate color (namespace) for instance names?
     -> MaybeB UAtomBinder n l    -- optional instance name
     -> AppExplicitness           -- explicitness (only relevant for named instances)
-<<<<<<< HEAD
-    -> UDecl n l
+    -> UTopDecl n l
   UDerivingInstance
     :: SourceNameOr (Name ClassNameC) n    -- class name
     -> Nest (WithExpl UOptAnnBinder) n l'  -- givens
     ->   [UExpr l']                        -- class parameters
     -- Note that no new symbols are brough into scope by a deriving instance
     -- declaration. Hence the double occurrence of `n` in `UDecl n n`.
-    -> UDecl n n
-=======
-    -> UTopDecl n l
->>>>>>> ab43029e
+    -> UTopDecl n n
   UEffectDecl
     :: [UEffectOpType n]                  -- operation types
     -> UBinder EffectNameC n l'           -- effect name
