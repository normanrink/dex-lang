--- conflicted
+++ resolved
@@ -292,7 +292,6 @@
       foldMap findFunctionVars ulr <> foldMap findFunctionVars v
     UVariantLift _ val -> findFunctionVars val
     UIntLit  _ -> mempty
-    UCharLit _ -> mempty
     UFloatLit _ -> mempty
 
 addImplicitImplicitArgs :: SrcPos -> Maybe UType -> UExpr -> (Maybe UType, UExpr)
@@ -454,13 +453,8 @@
   v <- letPat
   bs <- many arg
   (eff, ty) <- label "result type annotation" $ annot effectiveType
-<<<<<<< HEAD
+  when (null bs && eff /= Pure) $ fail "Nullary def can't have effects"
   let funTy = buildPiType bs eff ty
-=======
-  let piBinders = flip map bs $ \(p, ann, arr) -> (patAsBinder p ann, arr)
-  when (null piBinders && eff /= Pure) $ fail "Nullary def can't have effects"
-  let funTy = buildPiType piBinders eff ty
->>>>>>> 3c821f75
   let letBinder = (v, Just funTy)
   let lamBinders = flip map bs $ \(p,_, arr) -> ((p,Nothing), arr)
   return $ \body -> ULet PlainLet letBinder (buildLam lamBinders body)
@@ -474,22 +468,13 @@
 nameAsPat :: Parser Name -> Parser UPat
 nameAsPat p = withSrc $ (UPatBinder . Bind . (:>())) <$> p
 
-<<<<<<< HEAD
 buildPiType :: [(UPat, UType, UArrow)] -> EffectRow -> UType -> UType
+buildPiType [] Pure ty = ty
 buildPiType [] _ _ = error "shouldn't be possible"
 buildPiType ((p, patTy, arr):bs) eff resTy = WithSrc pos $ case bs of
   [] -> UPi (Just p, patTy) (fmap (const eff ) arr) resTy
   _  -> UPi (Just p, patTy) (fmap (const Pure) arr) $ buildPiType bs eff resTy
   where WithSrc pos _ = patTy
-=======
-buildPiType :: [(UAnnBinder, UArrow)] -> EffectRow -> UType -> UType
-buildPiType [] Pure ty = ty
-buildPiType [] _ _  = error "shouldn't happen"
-buildPiType ((b,arr):bs) eff ty = WithSrc pos $ case bs of
-  [] -> UPi b (fmap (const eff ) arr) ty
-  _  -> UPi b (fmap (const Pure) arr) $ buildPiType bs eff ty
-  where WithSrc pos _ = binderAnn b
->>>>>>> 3c821f75
 
 effectiveType :: Parser (EffectRow, UType)
 effectiveType = (,) <$> effects <*> uType
