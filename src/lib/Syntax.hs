--- conflicted
+++ resolved
@@ -4,12 +4,9 @@
 {-# LANGUAGE GeneralizedNewtypeDeriving #-}
 {-# LANGUAGE StrictData #-}
 {-# LANGUAGE DeriveFunctor #-}
-<<<<<<< HEAD
 {-# LANGUAGE PatternSynonyms #-}
 {-# LANGUAGE ViewPatterns #-}
-=======
 {-# LANGUAGE Rank2Types #-}
->>>>>>> cc19d14f
 
 module Syntax (
     Type, Kind, BaseType (..), ScalarBaseType (..),
@@ -53,13 +50,9 @@
     pattern PairVal, pattern PureArrow, pattern ArrayVal,
     pattern TyKind, pattern LamVal,
     pattern TabTy, pattern TabTyAbs, pattern TabVal, pattern TabValA,
-<<<<<<< HEAD
-    pattern Pure, pattern BinaryFunTy, pattern BinaryFunVal, pattern Unlabeled,
-    pattern NoExt, pattern LabeledRowKind, pattern NoLabeledItems,
-    pattern InternalSingletonLabel,
-=======
     pattern Pure, pattern BinaryFunTy, pattern BinaryFunVal, pattern CharTy,
->>>>>>> cc19d14f
+    pattern Unlabeled, pattern NoExt, pattern LabeledRowKind, 
+    pattern NoLabeledItems, pattern InternalSingletonLabel,
     pattern EffKind, pattern JArrayTy, pattern ArrayTy, pattern IDo)
   where
 
@@ -80,11 +73,7 @@
 
 import Env
 import Array
-<<<<<<< HEAD
-import Util (enumerate)
-=======
-import Util ((...))
->>>>>>> cc19d14f
+import Util (enumerate, (...))
 
 -- === core IR ===
 
@@ -213,21 +202,14 @@
             | UTabCon [UExpr] (Maybe UExpr)
             | UIndexRange (Limit UExpr) (Limit UExpr)
             | UPrimExpr (PrimExpr Name)
-<<<<<<< HEAD
             | URecord (ExtLabeledItems UExpr UExpr)
             | UVariant (LabeledItems ()) Label UExpr
             | UVariantLift (LabeledItems ()) UExpr
             | URecordTy (ExtLabeledItems UExpr UExpr)
             | UVariantTy (ExtLabeledItems UExpr UExpr)
-=======
-            | URecord (LabeledItems UExpr)
-            | UVariant (Maybe UExpr) Label Int UExpr
-            | URecordTy (LabeledItems UExpr)
-            | UVariantTy (LabeledItems UExpr)
             | UIntLit  Int
             | UCharLit Char
             | UFloatLit Double
->>>>>>> cc19d14f
               deriving (Show, Generic)
 
 data UConDef = UConDef Name (Nest UAnnBinder)  deriving (Show, Generic)
@@ -668,13 +650,10 @@
     UVariant skip _ val -> freeUVars skip <> freeUVars val
     URecordTy ulr -> freeUVars ulr
     UVariantTy ulr -> freeUVars ulr
-<<<<<<< HEAD
     UVariantLift skip val -> freeUVars skip <> freeUVars val
-=======
     UIntLit  _ -> mempty
     UCharLit _ -> mempty
     UFloatLit _ -> mempty
->>>>>>> cc19d14f
 
 instance HasUVars UAlt where
   freeUVars (UAlt p body) = freeUVars $ Abs p body
@@ -1295,16 +1274,11 @@
 pattern EffKind :: Kind
 pattern EffKind = TC EffectRowKind
 
-<<<<<<< HEAD
 pattern LabeledRowKind :: Kind
 pattern LabeledRowKind = TC LabeledRowKindTC
 
-pattern FixedIntRange :: Int -> Int -> Type
-pattern FixedIntRange low high = TC (IntRange (IntVal low) (IntVal high))
-=======
 pattern FixedIntRange :: Int64 -> Int64 -> Type
 pattern FixedIntRange low high = TC (IntRange (IdxRepVal low) (IdxRepVal high))
->>>>>>> cc19d14f
 
 pattern PureArrow :: Arrow
 pattern PureArrow = PlainArrow Pure
