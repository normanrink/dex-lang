-- Copyright 2019 Google LLC
--
-- Use of this source code is governed by a BSD-style
-- license that can be found in the LICENSE file or at
-- https://developers.google.com/open-source/licenses/bsd

{-# LANGUAGE OverloadedStrings #-}

module Serialize (DBOHeader (..), dumpDataFile, loadDataFile, pprintVal,
                 valToHeatmap, valToScatter, reStructureArrays, flattenType,
                 typeToArrayType) where

import Prelude hiding (unzip, pi)
import Control.Monad
import Control.Monad.Writer
import Control.Monad.State
import Control.Exception (throwIO)
import Foreign.Ptr
import qualified Data.ByteString.Char8 as B
import System.IO
import System.IO.MMap
import System.Posix  hiding (ReadOnly)
import Text.Megaparsec hiding (State)
import Text.Megaparsec.Char
import Data.Text.Prettyprint.Doc  hiding (brackets)
import Data.Maybe

import Array
import Type
import Syntax
import PPrint
import Parser

data DBOHeader = DBOHeader
  { objectType     :: Type
  , bufferSizes    :: [Int] }

preHeaderLength :: Int
preHeaderLength = 81

preHeaderStart :: String
preHeaderStart = "-- dex-object-file-v0.0.1 num-header-bytes "

dumpDataFile :: FilePath -> Val -> IO ()
dumpDataFile fname val = do
  let arrays = getValArrays val
  let ty = getType val
  withFile fname WriteMode $ \h -> do
    putBytes h $ serializeFullHeader $ createHeader ty arrays
    mapM_ (writeArrayToFile h) arrays

loadDataFile :: FilePath -> IO Val
loadDataFile fname = do
   -- TODO: check lengths are consistent with type
  (n, header@(DBOHeader ty sizes)) <- readHeader fname
  actualSize <- liftM (fromIntegral . fileSize) $ getFileStatus fname
  liftExceptIO $ validateFile n actualSize header
  filePtr <- memmap fname
  let firstPtr = filePtr `plusPtr` n
  let ptrs = init $ scanl plusPtr firstPtr sizes
  -- TODO: typecheck result
  valFromPtrs ty ptrs

memmap :: FilePath -> IO (Ptr ())
memmap fname = do
  (ptr, _, offset, _) <- mmapFilePtr fname ReadOnly Nothing
  return $ ptr `plusPtr` offset

readHeader :: FilePath -> IO (Int, DBOHeader)
readHeader fname = do
  withFile fname ReadMode $ \h -> do
    headerLength <- parseFile h preHeaderLength parsePreHeader
    header <- parseFile h (headerLength - preHeaderLength) parseHeader
    return (headerLength, header)

serializeFullHeader :: DBOHeader -> String
serializeFullHeader header = preHeaderPrefix <> padding <> body
  where
    body = serializeHeader header
    headerSize = preHeaderLength + length body
    preHeaderPrefix = preHeaderStart <> show headerSize <> " "
    padding = replicate (preHeaderLength - length preHeaderPrefix - 1) '-' <> "\n"

serializeHeader :: DBOHeader -> String
serializeHeader (DBOHeader ty sizes) =  "type: "        <> pprint ty    <> "\n"
                                     <> "bufferSizes: " <> show sizes   <> "\n"

createHeader :: Type -> [Array] -> DBOHeader
createHeader ty arrays = DBOHeader ty sizes
  where sizes = [sizeOf b * elems | (elems, b) <- map arrayType arrays]

putBytes :: Handle -> String -> IO ()
putBytes h s = B.hPut h $ B.pack s

parseFile :: Handle -> Int -> Parser a -> IO a
parseFile h n p = do
  s <- liftM B.unpack $ B.hGet h n
  return $ ignoreExcept $ parseit s p

parsePreHeader :: Parser Int
parsePreHeader = do
  symbol preHeaderStart
  n <- uint
  void $ many (char '-')
  void $ char '\n'
  return n

parseHeader :: Parser DBOHeader
parseHeader = do
  emptyLines
  ty <- symbol "type:" >> tauType <* eol
  emptyLines
  sizes <-  symbol "bufferSizes:" >> brackets (uint `sepBy1` symbol ",") <* eol
  emptyLines
  return $ DBOHeader ty sizes

writeArrayToFile :: Handle -> Array -> IO ()
writeArrayToFile h arr = unsafeWithArrayPointer arr (\ptr -> hPutBuf h ptr (size * sizeOf b))
  where (size, b) = arrayType arr

validateFile :: Int -> Int -> DBOHeader -> Except ()
validateFile headerLength fileLength header@(DBOHeader ty sizes) =
  addContext ctx $ do
     let minSizes = [size * (sizeOf b) | (size, b) <- fmap typeToArrayType $ flattenType ty]
     when (length minSizes /= length sizes) $ throw DataIOErr $
       "unexpected number of buffers: " <> show minSizes <> " vs " <> show sizes <> "\n"
     zipWithM_ checkBufferSize minSizes sizes
     when (claimedLength /= fileLength) $ throw DataIOErr $ "wrong file size\n"
  where
    claimedLength = headerLength + sum sizes
    ctx =   "Validation error\n"
         <> "Claimed header length: " <> show headerLength <> "\n"
         <> "Claimed total length:  " <> show claimedLength <> "\n"
         <> "Actual file length:    " <> show fileLength   <> "\n"
         <> "Header data:\n" <> serializeHeader header

checkBufferSize :: Int -> Int -> Except ()
checkBufferSize minSize size = when (size < minSize) $ throw DataIOErr $
   "buffer too small: " <> show size <> " < " <> show minSize

reStructureArrays :: Type -> [Val] -> Val
reStructureArrays ty xs = evalState (reStructureArrays' ty) xs

reStructureArrays' :: Type -> State [Val] Val
reStructureArrays' (TabTy n a) = liftM (Con . AFor n) $ reStructureArrays' a
reStructureArrays' ty@(TC con) = case con of
  BaseType _ -> do
    ~(x:xs) <- get
    put xs
    return $ Con $ AGet x
  IntRange _ _ -> do
    liftM (Con . AsIdx ty) $ reStructureArrays' $ TC $ BaseType IntType
<<<<<<< HEAD
  PairType a b -> liftM2 PairVal (reStructureArrays' a) (reStructureArrays' b)
  UnitType -> return UnitVal
=======
  IndexRange _ _ _ -> do
    liftM (Con . AsIdx ty) $ reStructureArrays' $ TC $ BaseType IntType
  -- TODO: How to restructure into a sum type?
>>>>>>> 6571e978
  _ -> error $ "Not implemented: " ++ pprint ty
reStructureArrays' ty = error $ "Not implemented: " ++ pprint ty

valFromPtrs :: Type -> [Ptr ()] -> IO Val
valFromPtrs ty ptrs = do
  arrays <- forM (zip ptrs litTys) $ \(ptr, litTy) -> do
              x <- loadArray $ ArrayRef (typeToArrayType litTy) ptr
              return $ Con $ ArrayLit litTy x
  return $ reStructureArrays ty arrays
  where litTys = flattenType ty

valToScatter :: Val -> Output
valToScatter ~(Con (AFor _ body)) = ScatterOut xs ys
  where
    ~(PairVal (Con (AGet (Con (ArrayLit _ (Array (DoubleVec xs))))))
              (Con (AGet (Con (ArrayLit _ (Array (DoubleVec ys))))))) = body

valToHeatmap :: Val -> Output
valToHeatmap ~(Con (AFor (FixedIntRange hl hh) body)) = HeatmapOut h w xs
  where ~(Con (AFor (FixedIntRange wl wh) (Con (AGet arr)))) = body
        ~(Con (ArrayLit _ (Array (DoubleVec xs)))) = arr
        h = hh - hl
        w = wh - wl

<<<<<<< HEAD
pprintVal :: Val -> IO String
pprintVal val = liftM asStr $ prettyVal [] val

prettyVal :: [Int] -> Val -> IO (Doc ann)
prettyVal idxs (Con con) = case con of
  PairCon x y -> liftM pretty $ liftM2 (,) (asStr <$> prettyVal idxs x)
                                           (asStr <$> prettyVal idxs y)
  AFor n body -> do
    xs <- flip mapM [0..n'-1] $ \i ->
      liftM asStr $ prettyVal (idxs ++ [i]) body
    return $ pretty xs <> idxSetStr
    where
      (Just n') = indexSetConcreteSize n
      idxSetStr = case n of FixedIntRange 0 _ -> mempty
                            _                 -> "@" <> pretty n
  AGet (Con (ArrayLit arr)) -> do
    let arr' = foldl (flip subArray) arr idxs
    return $ pretty $ fromMaybe (error "not a scalar") $ scalarFromArray arr'
  AsIdx n i -> do
    i' <- prettyVal idxs i
    return $ i' <> "@" <> parens (pretty n)
  Lit x -> return $ pretty x
  _ -> return $ pretty con
prettyVal _ atom = error $ "Unexpected value: " ++ pprint atom
=======
pprintVal :: Val -> String
pprintVal val = asStr $ fst $ prettyVal val
-- TODO: Assert all arrays are empty?

-- TODO: Implement as a traversal?
prettyVal :: Val -> ((Doc ann), Val)
prettyVal (Con con) = case con of
  RecCon r -> (pretty docs, Con $ RecCon $ r')
    where (docs, r') = unzip $ fmap (appFst asStr . prettyVal) r
  AFor n body -> (pretty elems <> idxSetStr, Con $ AFor n $ last bodies)
    where n' = indexSetSize n
          -- TODO(ragged): Substitute i in the types that appear in a!
          (elems, bodies) = unzip $ tail $ scanl (\(_, b) _ -> appFst asStr $ prettyVal b)
                                                 (undefined, body)
                                                 [0..n'-1]
          idxSetStr = case n of FixedIntRange 0 _ -> mempty
                                _                 -> "@" <> pretty n
  AGet (Con (ArrayLit t arr)) ->
    -- Technically the type of the array should no longer be t, as it has
    -- been shifted, but replacing it with undefined seems to blow up for some reason...
    (pretty $ arrayHead arr, Con $ AGet $ Con $ ArrayLit t $ arrayTail arr)
  AsIdx n i -> (doc <> "@" <> pretty n, Con $ AsIdx n i')
    where (doc, i') = prettyVal i
  Lit x -> (pretty x, Con $ Lit x)
  _ -> (pretty con, Con $ con)
  where
    appFst :: (a -> b) -> (a, c) -> (b, c)
    appFst f (x, y) = (f x, y)
prettyVal atom = error $ "Unexpected value: " ++ pprint atom

unzip :: Functor f => f (a, b) -> (f a, f b)
unzip f = (fmap fst f, fmap snd f)
>>>>>>> 6571e978

traverseVal :: Monad m => (Con -> m (Maybe Con)) -> Val -> m Val
traverseVal f val = case val of
  Con con -> do
    ans <- f con
    liftM Con $ case ans of
      Just con' -> return con'
      Nothing   -> mapM (traverseVal f) con
  atom -> return atom

getValArrays :: Val -> [Array]
getValArrays val = execWriter $ flip traverseVal val $ \con -> case con of
  ArrayLit _ arr -> tell [arr]               >> return (Just con)
  Lit x          -> tell [arrayFromScalar x] >> return (Just con)
  _ -> return Nothing

liftExceptIO :: Except a -> IO a
liftExceptIO (Left e ) = throwIO e
liftExceptIO (Right x) = return x

indexSetSize :: Type -> Int
indexSetSize t = fromMaybe fail' $ indexSetConcreteSize t
  where
    fail' = (error $ "Can't determine dimension size: " ++ pprint t)
    indexSetConcreteSize :: Type -> Maybe Int
    indexSetConcreteSize ty = case ty of
      TC (IntRange low high) -> do
        l <- loadBound low
        h <- loadBound high
        Just $ h - l
      TC (IndexRange n low high) -> do
        low' <- case low of
          InclusiveLim x -> loadBound x
          ExclusiveLim x -> (+1) <$> loadBound x
          Unlimited      -> Just 0
        high' <- case high of
          InclusiveLim x -> (+1) <$> loadBound x
          ExclusiveLim x -> loadBound x
          Unlimited      -> indexSetConcreteSize n
        Just $ high' - low'
      BoolTy  -> Just 2
      RecTy r -> liftM product $ mapM indexSetConcreteSize $ toList r
      SumTy l r -> (+) <$> indexSetConcreteSize l <*> indexSetConcreteSize r
      _ -> Nothing
      where
        loadBound :: Atom -> Maybe Int
        loadBound (IntVal n) = Just n
        loadBound (Con (AGet (Con (ArrayLit (BaseTy _) arr)))) = do
          (IntLit n) <- scalarFromArray arr
          Just n
        loadBound _ = Nothing

flattenType :: Type -> [Type]
flattenType (TabTy n a) = TabTy n <$> flattenType a
flattenType (TC con) = case con of
<<<<<<< HEAD
  BaseType b  -> [(b, [])]
=======
  BaseType b       -> [BaseTy b]
  IntRange _ _     -> [IntTy]
  IndexRange _ _ _ -> [IntTy]
  RecType r        -> concat $ map flattenType $ toList r
  SumType _        -> undefined
>>>>>>> 6571e978
  _ -> error $ "Unexpected type: " ++ show con
flattenType ty = error $ "Unexpected type: " ++ show ty

typeToArrayType :: ScalarTableType -> ArrayType
typeToArrayType t = case t of
  TabType pi | isDependentType pi ->
    error $ "Tables with dependent dimensions not supported: " ++ pprint t
  TabTy n body -> (indexSetSize n * s, b)
    where (s, b) = typeToArrayType body
  BaseTy b -> (1, b)
  _ -> error $ "Not a scalar table type: " ++ pprint t<|MERGE_RESOLUTION|>--- conflicted
+++ resolved
@@ -150,14 +150,11 @@
     return $ Con $ AGet x
   IntRange _ _ -> do
     liftM (Con . AsIdx ty) $ reStructureArrays' $ TC $ BaseType IntType
-<<<<<<< HEAD
   PairType a b -> liftM2 PairVal (reStructureArrays' a) (reStructureArrays' b)
   UnitType -> return UnitVal
-=======
   IndexRange _ _ _ -> do
     liftM (Con . AsIdx ty) $ reStructureArrays' $ TC $ BaseType IntType
   -- TODO: How to restructure into a sum type?
->>>>>>> 6571e978
   _ -> error $ "Not implemented: " ++ pprint ty
 reStructureArrays' ty = error $ "Not implemented: " ++ pprint ty
 
@@ -182,41 +179,16 @@
         h = hh - hl
         w = wh - wl
 
-<<<<<<< HEAD
-pprintVal :: Val -> IO String
-pprintVal val = liftM asStr $ prettyVal [] val
-
-prettyVal :: [Int] -> Val -> IO (Doc ann)
-prettyVal idxs (Con con) = case con of
-  PairCon x y -> liftM pretty $ liftM2 (,) (asStr <$> prettyVal idxs x)
-                                           (asStr <$> prettyVal idxs y)
-  AFor n body -> do
-    xs <- flip mapM [0..n'-1] $ \i ->
-      liftM asStr $ prettyVal (idxs ++ [i]) body
-    return $ pretty xs <> idxSetStr
-    where
-      (Just n') = indexSetConcreteSize n
-      idxSetStr = case n of FixedIntRange 0 _ -> mempty
-                            _                 -> "@" <> pretty n
-  AGet (Con (ArrayLit arr)) -> do
-    let arr' = foldl (flip subArray) arr idxs
-    return $ pretty $ fromMaybe (error "not a scalar") $ scalarFromArray arr'
-  AsIdx n i -> do
-    i' <- prettyVal idxs i
-    return $ i' <> "@" <> parens (pretty n)
-  Lit x -> return $ pretty x
-  _ -> return $ pretty con
-prettyVal _ atom = error $ "Unexpected value: " ++ pprint atom
-=======
 pprintVal :: Val -> String
 pprintVal val = asStr $ fst $ prettyVal val
 -- TODO: Assert all arrays are empty?
 
 -- TODO: Implement as a traversal?
-prettyVal :: Val -> ((Doc ann), Val)
+prettyVal :: Val -> (Doc ann, Val)
 prettyVal (Con con) = case con of
-  RecCon r -> (pretty docs, Con $ RecCon $ r')
-    where (docs, r') = unzip $ fmap (appFst asStr . prettyVal) r
+  PairCon x y -> (pretty (d1, d2), Con $ PairCon r1 r2)
+    where (d1, r1) = appFst asStr $ prettyVal x
+          (d2, r2) = appFst asStr $ prettyVal y
   AFor n body -> (pretty elems <> idxSetStr, Con $ AFor n $ last bodies)
     where n' = indexSetSize n
           -- TODO(ragged): Substitute i in the types that appear in a!
@@ -240,7 +212,6 @@
 
 unzip :: Functor f => f (a, b) -> (f a, f b)
 unzip f = (fmap fst f, fmap snd f)
->>>>>>> 6571e978
 
 traverseVal :: Monad m => (Con -> m (Maybe Con)) -> Val -> m Val
 traverseVal f val = case val of
@@ -282,7 +253,6 @@
           Unlimited      -> indexSetConcreteSize n
         Just $ high' - low'
       BoolTy  -> Just 2
-      RecTy r -> liftM product $ mapM indexSetConcreteSize $ toList r
       SumTy l r -> (+) <$> indexSetConcreteSize l <*> indexSetConcreteSize r
       _ -> Nothing
       where
@@ -296,22 +266,15 @@
 flattenType :: Type -> [Type]
 flattenType (TabTy n a) = TabTy n <$> flattenType a
 flattenType (TC con) = case con of
-<<<<<<< HEAD
-  BaseType b  -> [(b, [])]
-=======
   BaseType b       -> [BaseTy b]
   IntRange _ _     -> [IntTy]
   IndexRange _ _ _ -> [IntTy]
-  RecType r        -> concat $ map flattenType $ toList r
-  SumType _        -> undefined
->>>>>>> 6571e978
+  SumType _ _      -> undefined
   _ -> error $ "Unexpected type: " ++ show con
 flattenType ty = error $ "Unexpected type: " ++ show ty
 
 typeToArrayType :: ScalarTableType -> ArrayType
 typeToArrayType t = case t of
-  TabType pi | isDependentType pi ->
-    error $ "Tables with dependent dimensions not supported: " ++ pprint t
   TabTy n body -> (indexSetSize n * s, b)
     where (s, b) = typeToArrayType body
   BaseTy b -> (1, b)
