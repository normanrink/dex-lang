-- Copyright 2022 Google LLC
--
-- Use of this source code is governed by a BSD-style
-- license that can be found in the LICENSE file or at
-- https://developers.google.com/open-source/licenses/bsd

{-# LANGUAGE UndecidableInstances #-}

module Lower
  ( lowerFullySequential, DestBlock, vectorizeLoops
  ) where

import Prelude hiding (id, (.))
import Data.Word
import Data.Functor
import Data.Maybe (fromJust)
import Data.Set qualified as S
import Data.List.NonEmpty qualified as NE
import Data.Text.Prettyprint.Doc (pretty, viaShow, (<+>))
import Control.Category
import Control.Monad.Reader
<<<<<<< HEAD
import Control.Monad.State.Strict
=======
>>>>>>> 805e69ab
import Unsafe.Coerce
import GHC.Exts (inline)

import Types.Core
import Types.Primitives

import Err
import Name
import MTL1
import Core
import Builder
import PPrint
import QueryType
import GenericTraversal
import Util (foldMapM, enumerate)
import Logging
import Syntax (Output)

-- A binder for the destination of block result, body.
type DestBlock = Abs (Binder SimpIR) SBlock

-- === For loop resolution ===

-- The `lowerFullySequential` pass makes two related changes:
-- - All `for` loops become `seq` loops
-- - Arrays are now explicily allocated as `Dest`s (whither the
--   content is written in due course)
--
-- We also perform destination passing here, to elide as many copies
-- as possible.
--
-- The idea for multithreading parallelism is to add IR elements that
-- specify parallelization strategy (`Seq` specifies sequential
-- execution) and add lowerings similar to lowerFullySequential that
-- choose which one(s) to use.

-- The `For` constructor of `PrimHof` disappears from the IR due to
-- this pass, and the `Seq`, `AllocDest`, `Place`, `RememberDest`, and
-- `Freeze` constructors appear.
--
-- All the `Place`s in the resulting IR are non-conflicting: every
-- array element is only written to once.
--
-- The traversal for a block or subexpression returns an `Atom`
-- representing the returned value.  If a destination was passed in,
-- the traversal is also responsible for arranging to write that value
-- into that destination (possibly by forwarding (a part of) the
-- destination to a sub-block or sub-expression, hence "desintation
-- passing style").

lowerFullySequential :: EnvReader m => SBlock n -> m n (DestBlock n)
lowerFullySequential b = liftM fst $ liftGenericTraverserM LFS do
  resultDestTy <- RawRefTy <$> getTypeSubst b
  withFreshBinder (getNameHint @String "ans") resultDestTy \destBinder -> do
    Abs (destBinder:>resultDestTy) <$> buildBlock do
      let dest = Var $ sink $ binderName destBinder
      traverseBlockWithDest dest b $> UnitVal

data LFS (n::S) = LFS
type LowerM = GenericTraverserM SimpIR UnitB LFS
instance SinkableE LFS where
  sinkingProofE _ LFS = LFS
instance HoistableState LFS where
  hoistState _ _ LFS = LFS
  {-# INLINE hoistState #-}

-- It would be nice to figure out a way to not have to update the effect
-- annotations manually... The only interesting cases below are really For and TabCon.
instance GenericTraverser SimpIR UnitB LFS where
  traverseExpr expr = case expr of
    Op (TabCon ty els) -> traverseTabCon Nothing ty els
    Hof (For dir ixDict (Lam body)) -> traverseFor Nothing dir ixDict body
    Case _ _ _ _ -> do
      Case e alts ty _ <- traverseExprDefault expr
      eff' <- foldMapM getEffects alts
      return $ Case e alts ty eff'
    _ -> traverseExprDefault expr
  traverseAtom atom = case atom of
    Lam _ -> do
      traverseAtomDefault atom >>= \case
        Lam (LamExpr (LamBinder b ty arr _) body@(Block ann _ _)) -> do
          let eff' = case ann of BlockAnn _ e -> e; NoBlockAnn -> Pure
          return $ Lam $ LamExpr (LamBinder b ty arr eff') body
        _ -> error "Expected a lambda"
    _ -> traverseAtomDefault atom

type Dest = Atom

traverseFor
  :: Emits o => Maybe (Dest SimpIR o) -> ForAnn -> SAtom i -> LamExpr SimpIR i
  -> LowerM i o (SExpr o)
traverseFor maybeDest dir ixDict lam@(LamExpr (LamBinder ib ty arr eff) body) = do
  ansTy <- getTypeSubst $ Hof $ For dir ixDict $ Lam lam
  ixDict' <- substM ixDict
  ty' <- substM ty
  eff' <- substM $ ignoreHoistFailure $ hoist ib eff
  let eff'' = extendEffRow (S.singleton InitEffect) eff'
  case isSingletonType ansTy of
    True -> do
      body' <- buildLam noHint arr (PairTy ty' UnitTy) eff'' \b' -> do
        (i, _) <- fromPair $ Var b'
        extendSubst (ib @> SubstVal i) $ traverseBlock body $> UnitVal
      void $ emit $ Hof $ Seq dir ixDict' UnitVal body'
      Atom . fromJust <$> singletonTypeVal ansTy
    False -> do
      initDest <- ProdVal . (:[]) <$> case maybeDest of
        Just  d -> return d
        Nothing -> emitOp $ AllocDest ansTy
      destTy <- getType initDest
      body' <- buildLam noHint arr (PairTy ty' destTy) eff'' \b' -> do
        (i, destProd) <- fromPair $ Var b'
        let dest = getProjection [ProjectProduct 0] destProd
        idest <- emitOp $ IndexRef dest i
        extendSubst (ib @> SubstVal i) $ traverseBlockWithDest idest body $> UnitVal
      let seqHof = Hof $ Seq dir ixDict' initDest body'
      Op . Freeze . ProjectElt (ProjectProduct 0 NE.:| []) <$> emit seqHof

traverseTabCon :: Emits o => Maybe (Dest SimpIR o) -> SType i -> [SAtom i] -> LowerM i o (SExpr o)
traverseTabCon maybeDest tabTy elems = do
  tabTy'@(TabPi (TabPiType (_:>ixTy') _)) <- substM tabTy
  dest <- case maybeDest of
    Just  d -> return d
    Nothing -> emitOp $ AllocDest tabTy'
  Abs bord ufoBlock <- buildAbs noHint IdxRepTy \ord -> do
    buildBlock $ unsafeFromOrdinal (sink ixTy') $ Var $ sink ord
  forM_ (enumerate elems) \(ord, e) -> do
    i <- dropSubst $ extendSubst (bord@>SubstVal (IdxRepVal (fromIntegral ord))) $
      traverseBlock ufoBlock
    idest <- indexRef dest i
    place (FullDest idest) =<< traverseAtom e
  return $ Op $ Freeze dest


-- Destination-passing traversals
--
-- The idea here is to try to reuse the memory already allocated for outputs of surrounding
-- higher order functions for values produced inside nested blocks. As an example,
-- consider two perfectly nested for loops:
--
-- for i:(Fin 10).
--   v = for j:(Fin 20). ...
--   v
--
-- (binding of the for as v is necessary since Blocks end with Atoms).
--
-- The outermost loop will have to allocate the memory for a 2D array. But it would be
-- a waste if the inner loop kept allocating 20-element blocks only to copy them into
-- that full outermost buffer. Instead, we invoke traverseBlockWithDest on the body
-- of the i-loop, which will realize that v has a valid destination. Then,
-- traverseExprWithDest will be called at the for decl and will translate the j-loop
-- so that it never allocates scratch space for its result, but will put it directly in
-- the corresponding slice of the full 2D buffer.

type DestAssignment (i'::S) (o::S) = AtomNameMap (ProjDest o) i'

data ProjDest o
  = FullDest (Dest SimpIR o)
  | ProjDest (NE.NonEmpty Projection) (Dest SimpIR o)  -- dest corresponds to the projection applied to name

lookupDest :: DestAssignment i' o -> SAtomName i' -> Maybe (ProjDest o)
lookupDest = flip lookupNameMap

-- Matches up the free variables of the atom, with the given dest. For example, if the
-- atom is a pair of two variables, the dest might be split into per-component dests,
-- and a dest assignment mapping each side to its respective dest will be returned.
-- This function works on a best-effort basis. It's never an error to not split the dest
-- as much as possible, but it can lead to unnecessary copies being done at run-time.
--
-- XXX: When adding more cases, be careful about potentially repeated vars in the output!
decomposeDest :: Emits o => Dest SimpIR o -> SAtom i' -> LowerM i o (Maybe (DestAssignment i' o))
decomposeDest dest = \case
  Var v -> return $ Just $ singletonNameMap v $ FullDest dest
  ProjectElt ps v -> return $ Just $ singletonNameMap v $ ProjDest ps dest
  _ -> return Nothing

traverseBlockWithDest :: Emits o => Dest SimpIR o -> SBlock i -> LowerM i o (SAtom o)
traverseBlockWithDest dest (Block _ decls ans) = do
  decomposeDest dest ans >>= \case
    Nothing -> do
      ans' <- traverseDeclNest decls $ traverseAtom ans
      place (FullDest dest) ans'
      return ans'
    Just destMap -> do
      s <- getSubst
      case isDistinctNest decls of
        Nothing -> error "Non-distinct decls?"
        Just DistinctBetween -> do
          s' <- traverseDeclNestWithDestS destMap s decls
          -- But we have to emit explicit writes, for all the vars that are not defined in decls!
          forM_ (toListNameMap $ hoistFilterNameMap decls destMap) \(n, d) ->
            place d $ case s ! n of Rename v -> Var v; SubstVal a -> a
          withSubst s' $ substM ans


traverseDeclNestWithDestS
  :: forall i i' l o. (Emits o, DistinctBetween l i')
  => DestAssignment i' o -> Subst (AtomSubstVal SimpIR) l o -> Nest (Decl SimpIR) l i'
  -> LowerM i o (Subst (AtomSubstVal SimpIR) i' o)
traverseDeclNestWithDestS destMap s = \case
  Empty -> return s
  Nest (Let b (DeclBinding ann _ expr)) rest -> do
    DistinctBetween <- return $ withExtEvidence rest $ shortenBetween @i' b
    let maybeDest = lookupDest destMap $ sinkBetween $ binderName b
    expr' <- withSubst s $ traverseExprWithDest maybeDest expr
    v <- emitDecl (getNameHint b) ann expr'
    traverseDeclNestWithDestS destMap (s <>> (b @> Rename v)) rest

traverseExprWithDest :: forall i o. Emits o => Maybe (ProjDest o) -> SExpr i -> LowerM i o (SExpr o)
traverseExprWithDest dest expr = case expr of
  Op (TabCon ty els) -> traverseTabCon tabDest ty els
  Hof (For dir ixDict (Lam body)) -> traverseFor tabDest dir ixDict body
  Hof (RunWriter Nothing m body) -> traverseRWS Writer body \ref' body' -> do
    m' <- traverse traverseGenericE m
    return $ RunWriter ref' m' body'
  Hof (RunState Nothing s body) -> traverseRWS State body \ref' body' -> do
    s' <- traverseAtom s
    return $ RunState ref' s' body'
  _ -> generic
  where
    tabDest = dest <&> \case FullDest d -> d; ProjDest _ _ -> error "unexpected projection"

    generic = do
      expr' <- traverseExprDefault expr
      case dest of
        Nothing -> return expr'
        Just d  -> do
          ans <- Var <$> emit expr'
          place d ans
          return $ Atom ans

    traverseRWS
      :: RWS -> SAtom i -> (Maybe (Dest SimpIR o) -> SAtom o
      -> LowerM i o (Hof SimpIR o)) -> LowerM i o (SExpr o)
    traverseRWS rws (Lam (BinaryLamExpr hb rb body)) mkHof = do
      unpackRWSDest dest >>= \case
        Nothing -> generic
        Just (bodyDest, refDest) -> do
          let RefTy _ ty = binderType rb
          ty' <- traverseGenericE $ ignoreHoistFailure $ hoist hb ty
          liftM Hof $ mkHof refDest =<<
            buildEffLam rws (getNameHint rb) ty' \hb' rb' ->
              extendRenamer (hb@>hb' <.> rb@>rb') do
                case bodyDest of
                  Nothing -> traverseBlock body
                  Just bd -> traverseBlockWithDest (sink bd) body
    traverseRWS _ _ _ = error "Expected a binary lambda expression"

    unpackRWSDest = \case
      Nothing -> return Nothing
      Just d -> case d of
        FullDest fd -> do
          bd <- getProjRef 0 fd
          rd <- getProjRef 1 fd
          return $ Just (Just bd, Just rd)
        ProjDest (ProjectProduct 0 NE.:| []) pd -> return $ Just (Just pd, Nothing)
        ProjDest (ProjectProduct 1 NE.:| []) pd -> return $ Just (Nothing, Just pd)
        ProjDest _ _ -> return Nothing


place :: Emits o => ProjDest o -> SAtom o -> LowerM i o ()
place pd x = case pd of
  FullDest d -> void $ emitOp $ Place d x
  ProjDest p d -> void $ emitOp $ Place d $ getProjection (NE.toList p) x

-- === Vectorization ===

-- WATCH OUT! This vectorization assumes that all raw references represent
-- destinations, and so no Place operations can cause write conflicts.

-- TODO: Local vector values? We might want to pack short and pure for loops into vectors,
-- to support things like float3 etc.
data Stability
  = Uniform    -- constant across vectorized dimension
  | Varying    -- varying across vectorized dimension
  | Contiguous -- varying, but contiguous across vectorized dimension
  | ProdStability [Stability]
  deriving (Eq, Show)

data VSubstValC (c::C) (n::S) where
  VVal :: Stability -> SAtom n -> VSubstValC AtomNameC n
type VAtom = VSubstValC AtomNameC
instance SinkableV VSubstValC
instance SinkableE (VSubstValC c) where
  sinkingProofE fresh (VVal s x) = VVal s $ sinkingProofE fresh x

instance PrettyPrec (VSubstValC c n) where
  prettyPrec (VVal s atom) = atPrec LowestPrec $ "@" <> viaShow s <+> pretty atom

<<<<<<< HEAD
-- TODO: `WriterT Errs` should suffice, no need for full `StateT`.
type TopVectorizeM = BuilderT (ReaderT Word32 (StateT Errs SoftResultM))

vectorizeLoops :: (MonadIO (m n), MonadLogger [Output] (m n), EnvReader m)
               => Word32 -> IxDestBlock n -> m n (IxDestBlock n, Errs)
vectorizeLoops vectorByteWidth ixDestBlock =liftEnvReaderM do
  refreshAbs ixDestBlock \xs destBlock -> do
    (destBlock', errs) <- refreshAbs destBlock \d (Block _ decls ans) -> do
      (block', errs) <- liftM (runSoftResultM' . (`runStateT` mempty) . (`runReaderT` vectorByteWidth)) $ liftBuilderT $ buildBlock do
                  s <- vectorizeLoopsRec emptyInFrag decls
                  applySubst s ans
      return $ (Abs d block', errs)
    return $ (Abs xs destBlock', errs)
=======
type TopVectorizeM = BuilderT SimpIR (ReaderT Word32 HardFailM)

vectorizeLoops :: EnvReader m => Word32 -> SBlock n -> m n (SBlock n)
vectorizeLoops vectorByteWidth (Block _ decls ans) = do
  liftM (runHardFail . (`runReaderT` vectorByteWidth)) $ liftBuilderT $ buildBlock $ do
    s <- vectorizeLoopsRec emptyInFrag decls
    applySubst s ans
>>>>>>> 805e69ab
{-# INLINE vectorizeLoops #-}

addVectErrCtx :: Fallible m => String -> String -> m a -> m a
addVectErrCtx name payload m =
  let ctx = mempty { messageCtx = ["In `" ++ name ++ "`:\n" ++ payload] }
  in addErrCtx ctx m

throwVectErr :: Fallible m => String -> m a
throwVectErr msg = throwErr (Err VectorizationErr mempty msg)

prependCtxToErrs :: ErrCtx -> Errs -> Errs
prependCtxToErrs ctx (Errs errs) =
  Errs $ map (\(Err ty ctx' msg) -> Err ty (ctx `mappend` ctx') msg) errs

vectorizeLoopsRec :: (Ext i o, Emits o)
                  => SubstFrag Name i i' o -> Nest SDecl i' i''
                  -> TopVectorizeM o (SubstFrag Name i i'' o)
vectorizeLoopsRec frag nest =
  case nest of
    Empty -> return frag
    Nest (Let b (DeclBinding ann _ expr)) rest -> do
      vectorByteWidth <- ask
      let narrowestTypeByteWidth = 1  -- TODO: This is too conservative! Find the shortest type in the loop.
      let loopWidth = vectorByteWidth `div` narrowestTypeByteWidth
      v <- case expr of
        Hof (Seq dir (DictCon (IxFin (NatVal n))) dest@(ProdVal [_]) (Lam body))
          | n `mod` loopWidth == 0 -> (do
              Distinct <- getDistinct
              let vn = NatVal $ n `div` loopWidth
              body' <- vectorizeSeq loopWidth (TC $ Fin vn) frag body
              dest' <- applySubst frag dest
              emit $ Hof $ Seq dir (DictCon $ IxFin vn) dest' body')
            `catchErr` \errs -> do
                let msg = "In `vectorizeLoopsRec`:\nFrag:\n" ++ pprint frag ++ "\nNest:\n" ++ pprint nest
                    ctx = mempty { messageCtx = [msg] }
                    errs' = prependCtxToErrs ctx errs
                errors <- get
                put (errors `mappend` errs')
                dest' <- applySubst frag dest
                body' <- applySubst frag body
                emit $ Hof $ Seq dir (DictCon $ IxFin $ NatVal n) dest' (Lam body')
        _ -> emitDecl (getNameHint b) ann =<< applySubst frag expr
      vectorizeLoopsRec (frag <.> b @> v) rest

atMostOneEffect :: Effect n -> EffectRow n -> Bool
atMostOneEffect eff scrutinee = case scrutinee of
  Pure -> True
  OneEffect eff' -> eff' == eff
  _ -> False

vectorizeSeq :: forall i i' o. (Distinct o, Ext i o)
             => Word32 -> SType o -> SubstFrag Name i i' o -> LamExpr SimpIR i'
             -> TopVectorizeM o (SAtom o)
vectorizeSeq loopWidth newIxTy frag (LamExpr (LamBinder b ty arr eff) body) = do
  if atMostOneEffect InitEffect eff
    then do
      ty' <- case ty of
        ProdTy [_, ref] -> do
          ref' <- applySubst frag ref
          return $ ProdTy [newIxTy, ref']
        _ -> error "Unexpected seq binder type"
      result <- liftM (`runReaderT` loopWidth) $ liftBuilderT $
        buildLam (getNameHint b) arr (sink ty') Pure \ci -> do
          (vi, dest) <- fromPair $ Var ci
          let viOrd = unwrapBaseNewtype $ unwrapBaseNewtype vi
          iOrd <- imul viOrd $ IdxRepVal loopWidth
          let i = Con $ Newtype (sink newIxTy) $ Con $ Newtype NatTy iOrd
          let s = newSubst iSubst <>> b @> VVal (ProdStability [Contiguous, ProdStability [Uniform]]) (PairVal i dest)
          runSubstReaderT s $ runVectorizeM $ vectorizeBlock body $> UnitVal
      case runSoftResultM result of
        Success s -> return s
        Failure errs -> throwErrs errs  -- re-raise inside `TopVectorizeM`
    else throwVectErr "Effectful loop vectorization not implemented!"
  where
    iSubst :: (DExt o o', Color c) => Name c i' -> VSubstValC c o'
    iSubst v = case lookupSubstFragProjected frag v of
      Left v'  -> sink $ fromNameVAtom v'
      Right v' -> sink $ fromNameVAtom v'

fromNameVAtom :: forall c n. Color c => Name c n -> VSubstValC c n
fromNameVAtom v = case eqColorRep @c @AtomNameC of
  Just ColorsEqual -> VVal Uniform $ Var v
  _ -> error "Unexpected non-atom name"

newtype VectorizeM i o a =
<<<<<<< HEAD
  VectorizeM { runVectorizeM :: SubstReaderT VSubstValC (BuilderT (ReaderT Word32 SoftResultM)) i o a }
=======
  VectorizeM { runVectorizeM :: SubstReaderT VSubstValC (BuilderT SimpIR (ReaderT Word32 HardFailM)) i o a }
>>>>>>> 805e69ab
  deriving ( Functor, Applicative, Monad, Fallible, MonadFail, SubstReader VSubstValC
           , Builder SimpIR, EnvReader, EnvExtender, ScopeReader, ScopableBuilder SimpIR)

getLoopWidth :: VectorizeM i o Word32
getLoopWidth = VectorizeM $ SubstReaderT $ ReaderT $ const $ ask

<<<<<<< HEAD
vectorizeBlock :: Emits o => Block i -> VectorizeM i o (VAtom o)
vectorizeBlock block@(Block _ decls (ans :: Atom i')) =
  addVectErrCtx "vectorizeBlock" ("Block:\n" ++ pprint block) $
    go decls
    where
      go :: Emits o => Nest Decl i i' -> VectorizeM i o (VAtom o)
      go = \case
        Empty -> vectorizeAtom ans
        Nest (Let b (DeclBinding ann _ expr)) rest -> do
          unless (ann == PlainLet) $ throwVectErr "Encountered a non-plain let?"
          v <- vectorizeExpr expr
          extendSubst (b @> v) $ go rest

vectorizeExpr :: Emits o => Expr i -> VectorizeM i o (VAtom o)
vectorizeExpr expr = addVectErrCtx "vectorizeExpr" ("Expr:\n" ++ pprint expr) do
  case expr of
    Atom atom -> vectorizeAtom atom
    Op op -> vectorizeOp op
    -- Vectorizing IO might not always be safe! Here, we depend on vectorizeOp
    -- being picky about the IO-inducing ops it supports, and expect it to
    -- complain about FFI calls and the like.
    Hof (RunIO (Lam (LamExpr (LamBinder b UnitTy PlainArrow _) body))) -> do
      -- TODO: buildBlockAux?
      (vy, lam') <- withFreshBinder (getNameHint b) UnitTy \b' -> do
        Abs decls (LiftE vy `PairE` yWithTy) <- buildScoped do
          VVal vy y <- extendSubst (b @> VVal Uniform UnitVal) $ vectorizeBlock body
          PairE (LiftE vy) <$> withType y
        body' <- absToBlock =<< computeAbsEffects (Abs decls yWithTy)
        effs' <- getEffects body'
        return (vy, LamExpr (LamBinder b' UnitTy PlainArrow effs') body')
      VVal vy . Var <$> emit (Hof (RunIO (Lam lam')))
    _ -> throwVectErr $ "Cannot vectorize expr: " ++ pprint expr

vectorizeOp :: Emits o => Op i -> VectorizeM i o (VAtom o)
vectorizeOp op = addVectErrCtx "vectorizeOp" ("Op: " ++ pprint op) do
=======
vectorizeBlock :: Emits o => SBlock i -> VectorizeM i o (VAtom o)
vectorizeBlock (Block _ decls (ans :: SAtom i')) = go decls
  where
    go :: Emits o => Nest SDecl i i' -> VectorizeM i o (VAtom o)
    go = \case
      Empty -> vectorizeAtom ans
      Nest (Let b (DeclBinding ann _ expr)) rest -> do
        unless (ann == PlainLet) $ error "Encountered a non-plain let?"
        v <- vectorizeExpr expr
        extendSubst (b @> v) $ go rest

vectorizeExpr :: Emits o => SExpr i -> VectorizeM i o (VAtom o)
vectorizeExpr expr = case expr of
  Atom atom -> vectorizeAtom atom
  Op op -> vectorizeOp op
  -- Vectorizing IO might not always be safe! Here, we depend on vectorizeOp
  -- being picky about the IO-inducing ops it supports, and expect it to
  -- complain about FFI calls and the like.
  Hof (RunIO (Lam (LamExpr (LamBinder b UnitTy PlainArrow _) body))) -> do
    -- TODO: buildBlockAux?
    (vy, lam') <- withFreshBinder (getNameHint b) UnitTy \b' -> do
      Abs decls (LiftE vy `PairE` yWithTy) <- buildScoped do
        VVal vy y <- extendSubst (b @> VVal Uniform UnitVal) $ vectorizeBlock body
        PairE (LiftE vy) <$> withType y
      body' <- absToBlock =<< computeAbsEffects (Abs decls yWithTy)
      effs' <- getEffects body'
      return (vy, LamExpr (LamBinder b' UnitTy PlainArrow effs') body')
    VVal vy . Var <$> emit (Hof (RunIO (Lam lam')))
  _ -> error $ "Cannot vectorize expr: " ++ pprint expr

vectorizeOp :: Emits o => Op SimpIR i -> VectorizeM i o (VAtom o)
vectorizeOp op = do
>>>>>>> 805e69ab
  op' <- (inline traversePrimOp) vectorizeAtom op
  case op' of
    IndexRef (VVal Uniform ref) (VVal Contiguous i) -> do
      TC (RefType _ (TabTy tb a)) <- getType ref
      vty <- getVectorType =<< case hoist tb a of
        HoistSuccess a' -> return a'
        HoistFailure _  -> throwVectErr "Can't vectorize dependent table application"
      VVal Contiguous <$> emitOp (VectorSubref ref i vty)
    Place (VVal vref ref) sval@(VVal vval val) -> do
      VVal Uniform <$> case (vref, vval) of
        (Uniform   , Uniform   ) -> emitOp $ Place ref val
        (Uniform   , _         ) -> throwVectErr "Write conflict? This should never happen!"
        (Varying   , _         ) -> throwVectErr "Vector scatter not implemented"
        (Contiguous, Varying   ) -> emitOp $ Place ref val
        (Contiguous, Contiguous) -> emitOp . Place ref =<< ensureVarying sval
        _ -> throwVectErr "Not implemented yet"
    UnOp opk sx@(VVal vx x) -> do
      let v = case vx of Uniform -> Uniform; _ -> Varying
      x' <- if vx /= v then ensureVarying sx else return x
      VVal v <$> emitOp (UnOp opk x')
    BinOp opk sx@(VVal vx x) sy@(VVal vy y) -> do
      let v = case (vx, vy) of (Uniform, Uniform) -> Uniform; _ -> Varying
      x' <- if vx /= v then ensureVarying sx else return x
      y' <- if vy /= v then ensureVarying sy else return y
      VVal v <$> emitOp (BinOp opk x' y')
    CastOp (VVal Uniform ty) (VVal vx x) -> do
      ty' <- case vx of
        Uniform    -> return ty
        Varying    -> getVectorType ty
        Contiguous -> return ty
        ProdStability _ -> throwVectErr "Unexpected cast of product type"
      VVal vx <$> emitOp (CastOp ty' x)
    PtrOffset (VVal Uniform ptr) (VVal Contiguous off) -> do
      VVal Contiguous <$> emitOp (PtrOffset ptr off)
    PtrLoad (VVal Contiguous ptr) -> do
      BaseTy (PtrType (addrSpace, a)) <- getType ptr
      BaseTy av <- getVectorType $ BaseTy a
      ptr' <- emitOp $ CastOp (BaseTy $ PtrType (addrSpace, av)) ptr
      VVal Varying <$> emitOp (PtrLoad ptr')
    _ -> throwVectErr $ "Can't vectorize op: " ++ pprint op'

<<<<<<< HEAD
vectorizeAtom :: Atom i -> VectorizeM i o (VAtom o)
vectorizeAtom atom = addVectErrCtx "vectorizeAtom" ("Atom:\n" ++ pprint atom) do
  case atom of
    Var v -> lookupSubstM v
    ProjectElt p v -> do
      VVal vv v' <- lookupSubstM v
      ov <- projStability (reverse $ NE.toList p) vv
      let p' = case ov of
                -- Uniform and contiguous values are always of the original type.
                Uniform -> NE.toList p
                Contiguous -> NE.toList p
                -- Vectors of base newtypes are already newtype-stripped.
                Varying -> NE.filter (/= UnwrapBaseNewtype) p
                -- Product types cannot be projected out of base newtypes,
                -- so no need to filter.
                ProdStability _ -> NE.toList p
      return $ VVal ov $ getProjection p' v'
    Con (Lit l) -> return $ VVal Uniform $ Con $ Lit l
    _ -> do
      subst <- getSubst
      VVal Uniform <$> fmapNamesM (uniformSubst subst) atom
    where
      uniformSubst :: Color c => Subst VSubstValC i o -> Name c i -> AtomSubstVal c o
      uniformSubst subst n = case subst ! n of
        VVal Uniform x -> SubstVal x
        -- TODO(nrink): Throw instead of `error`.
        _ -> error $ "Can't vectorize atom " ++ pprint atom
      projStability p s = case (p, s) of
        ([]                      , _                ) -> return s
        (ProjectProduct i:is     , ProdStability sbs) -> projStability is (sbs !! i)
        (UnwrapCompoundNewtype:is, _                ) -> projStability is s
        (UnwrapBaseNewtype:is    , _                ) -> projStability is s
        (_                       , Uniform          ) -> return s
        _ -> throwVectErr "Invalid projection"

getVectorType :: Type o -> VectorizeM i o (Atom o)
getVectorType ty = addVectErrCtx "getVectorType" ("Type:\n" ++ pprint ty) do
  case ty of
    BaseTy (Scalar sbt) -> do
      els <- getLoopWidth
      return $ BaseTy $ Vector [els] sbt
    -- TODO: Should we support tables?
    _ -> throwVectErr $ "Can't make a vector of " ++ pprint ty
=======
vectorizeAtom :: SAtom i -> VectorizeM i o (VAtom o)
vectorizeAtom atom = case atom of
  Var v -> lookupSubstM v
  ProjectElt p v -> do
    VVal vv v' <- lookupSubstM v
    return $ VVal (projStability (reverse $ NE.toList p) vv) $ getProjection (NE.toList p) v'
  Con (Lit l) -> return $ VVal Uniform $ Con $ Lit l
  _ -> do
    subst <- getSubst
    VVal Uniform <$> fmapNamesM (uniformSubst subst) atom
  where
    uniformSubst :: Color c => Subst VSubstValC i o -> Name c i -> AtomSubstVal SimpIR c o
    uniformSubst subst n = case subst ! n of
      VVal Uniform x -> SubstVal x
      _ -> error $ "Can't vectorize atom " ++ pprint atom
    projStability p s = case (p, s) of
      ([]                      , _                ) -> s
      (ProjectProduct i:is     , ProdStability sbs) -> projStability is (sbs !! i)
      (UnwrapCompoundNewtype:is, _                ) -> projStability is s
      (UnwrapBaseNewtype:is    , _                ) -> projStability is s
      (_                       , Uniform          ) -> s
      _ -> error "Invalid projection"

getVectorType :: SType o -> VectorizeM i o (SAtom o)
getVectorType ty = case ty of
  BaseTy (Scalar sbt) -> do
    els <- getLoopWidth
    return $ BaseTy $ Vector [els] sbt
  -- TODO: Should we support tables?
  _ -> error $ "Can't make a vector of " ++ pprint ty
>>>>>>> 805e69ab

ensureVarying :: Emits o => VAtom o -> VectorizeM i o (SAtom o)
ensureVarying (VVal s val) = case s of
  Varying -> return val
  Uniform -> do
    vty <- getVectorType =<< getType val
    emitOp $ VectorBroadcast val vty
  -- Note that the implementation of this case will depend on val's type.
  Contiguous -> do
    ty <- getType val
    vty <- getVectorType ty
    case ty of
      BaseTy (Scalar sbt) -> do
        bval <- emitOp $ VectorBroadcast val vty
        iota <- emitOp $ VectorIota vty
        emitOp $ BinOp (if isIntegral sbt then IAdd else FAdd) bval iota
      _ -> throwVectErr "Not implemented"
  ProdStability _ -> throwVectErr "Not implemented"

-- === Extensions to the name system ===

class DistinctBetween (n::S) (l::S)
instance DistinctBetween VoidS VoidS

data DistinctBetweenEvidence (n::S) (l::S) where
  DistinctBetween :: DistinctBetween n l => DistinctBetweenEvidence n l

fabricateDistinctBetweenEvidence :: forall n l. DistinctBetweenEvidence n l
fabricateDistinctBetweenEvidence = unsafeCoerce $ DistinctBetween @VoidS @VoidS

sinkBetween :: DistinctBetween n l => e n -> e l
sinkBetween = unsafeCoerceE

shortenBetween :: forall l n n' b. (ProvesExt b, Ext n' l, DistinctBetween n l) => b n n' -> DistinctBetweenEvidence n' l
shortenBetween _ = unsafeCoerce $ DistinctBetween @n @l

isDistinctNest :: Nest SDecl n l -> Maybe (DistinctBetweenEvidence n l)
isDistinctNest nest = case noShadows $ toScopeFrag nest of
  True  -> Just $ fabricateDistinctBetweenEvidence
  False -> Nothing<|MERGE_RESOLUTION|>--- conflicted
+++ resolved
@@ -19,10 +19,7 @@
 import Data.Text.Prettyprint.Doc (pretty, viaShow, (<+>))
 import Control.Category
 import Control.Monad.Reader
-<<<<<<< HEAD
 import Control.Monad.State.Strict
-=======
->>>>>>> 805e69ab
 import Unsafe.Coerce
 import GHC.Exts (inline)
 
@@ -311,12 +308,11 @@
 instance PrettyPrec (VSubstValC c n) where
   prettyPrec (VVal s atom) = atPrec LowestPrec $ "@" <> viaShow s <+> pretty atom
 
-<<<<<<< HEAD
 -- TODO: `WriterT Errs` should suffice, no need for full `StateT`.
-type TopVectorizeM = BuilderT (ReaderT Word32 (StateT Errs SoftResultM))
+type TopVectorizeM = BuilderT SimpIR (ReaderT Word32 (StateT Errs SoftResultM))
 
 vectorizeLoops :: (MonadIO (m n), MonadLogger [Output] (m n), EnvReader m)
-               => Word32 -> IxDestBlock n -> m n (IxDestBlock n, Errs)
+               => Word32 -> SBlock n -> m n (SBlock n, Errs)
 vectorizeLoops vectorByteWidth ixDestBlock =liftEnvReaderM do
   refreshAbs ixDestBlock \xs destBlock -> do
     (destBlock', errs) <- refreshAbs destBlock \d (Block _ decls ans) -> do
@@ -325,15 +321,6 @@
                   applySubst s ans
       return $ (Abs d block', errs)
     return $ (Abs xs destBlock', errs)
-=======
-type TopVectorizeM = BuilderT SimpIR (ReaderT Word32 HardFailM)
-
-vectorizeLoops :: EnvReader m => Word32 -> SBlock n -> m n (SBlock n)
-vectorizeLoops vectorByteWidth (Block _ decls ans) = do
-  liftM (runHardFail . (`runReaderT` vectorByteWidth)) $ liftBuilderT $ buildBlock $ do
-    s <- vectorizeLoopsRec emptyInFrag decls
-    applySubst s ans
->>>>>>> 805e69ab
 {-# INLINE vectorizeLoops #-}
 
 addVectErrCtx :: Fallible m => String -> String -> m a -> m a
@@ -419,19 +406,14 @@
   _ -> error "Unexpected non-atom name"
 
 newtype VectorizeM i o a =
-<<<<<<< HEAD
-  VectorizeM { runVectorizeM :: SubstReaderT VSubstValC (BuilderT (ReaderT Word32 SoftResultM)) i o a }
-=======
-  VectorizeM { runVectorizeM :: SubstReaderT VSubstValC (BuilderT SimpIR (ReaderT Word32 HardFailM)) i o a }
->>>>>>> 805e69ab
+  VectorizeM { runVectorizeM :: SubstReaderT VSubstValC (BuilderT SimpIR (ReaderT Word32 SoftResultM)) i o a }
   deriving ( Functor, Applicative, Monad, Fallible, MonadFail, SubstReader VSubstValC
            , Builder SimpIR, EnvReader, EnvExtender, ScopeReader, ScopableBuilder SimpIR)
 
 getLoopWidth :: VectorizeM i o Word32
 getLoopWidth = VectorizeM $ SubstReaderT $ ReaderT $ const $ ask
 
-<<<<<<< HEAD
-vectorizeBlock :: Emits o => Block i -> VectorizeM i o (VAtom o)
+vectorizeBlock :: Emits o => SBlock i -> VectorizeM i o (VAtom o)
 vectorizeBlock block@(Block _ decls (ans :: Atom i')) =
   addVectErrCtx "vectorizeBlock" ("Block:\n" ++ pprint block) $
     go decls
@@ -465,41 +447,7 @@
     _ -> throwVectErr $ "Cannot vectorize expr: " ++ pprint expr
 
 vectorizeOp :: Emits o => Op i -> VectorizeM i o (VAtom o)
-vectorizeOp op = addVectErrCtx "vectorizeOp" ("Op: " ++ pprint op) do
-=======
-vectorizeBlock :: Emits o => SBlock i -> VectorizeM i o (VAtom o)
-vectorizeBlock (Block _ decls (ans :: SAtom i')) = go decls
-  where
-    go :: Emits o => Nest SDecl i i' -> VectorizeM i o (VAtom o)
-    go = \case
-      Empty -> vectorizeAtom ans
-      Nest (Let b (DeclBinding ann _ expr)) rest -> do
-        unless (ann == PlainLet) $ error "Encountered a non-plain let?"
-        v <- vectorizeExpr expr
-        extendSubst (b @> v) $ go rest
-
-vectorizeExpr :: Emits o => SExpr i -> VectorizeM i o (VAtom o)
-vectorizeExpr expr = case expr of
-  Atom atom -> vectorizeAtom atom
-  Op op -> vectorizeOp op
-  -- Vectorizing IO might not always be safe! Here, we depend on vectorizeOp
-  -- being picky about the IO-inducing ops it supports, and expect it to
-  -- complain about FFI calls and the like.
-  Hof (RunIO (Lam (LamExpr (LamBinder b UnitTy PlainArrow _) body))) -> do
-    -- TODO: buildBlockAux?
-    (vy, lam') <- withFreshBinder (getNameHint b) UnitTy \b' -> do
-      Abs decls (LiftE vy `PairE` yWithTy) <- buildScoped do
-        VVal vy y <- extendSubst (b @> VVal Uniform UnitVal) $ vectorizeBlock body
-        PairE (LiftE vy) <$> withType y
-      body' <- absToBlock =<< computeAbsEffects (Abs decls yWithTy)
-      effs' <- getEffects body'
-      return (vy, LamExpr (LamBinder b' UnitTy PlainArrow effs') body')
-    VVal vy . Var <$> emit (Hof (RunIO (Lam lam')))
-  _ -> error $ "Cannot vectorize expr: " ++ pprint expr
-
-vectorizeOp :: Emits o => Op SimpIR i -> VectorizeM i o (VAtom o)
 vectorizeOp op = do
->>>>>>> 805e69ab
   op' <- (inline traversePrimOp) vectorizeAtom op
   case op' of
     IndexRef (VVal Uniform ref) (VVal Contiguous i) -> do
@@ -541,7 +489,6 @@
       VVal Varying <$> emitOp (PtrLoad ptr')
     _ -> throwVectErr $ "Can't vectorize op: " ++ pprint op'
 
-<<<<<<< HEAD
 vectorizeAtom :: Atom i -> VectorizeM i o (VAtom o)
 vectorizeAtom atom = addVectErrCtx "vectorizeAtom" ("Atom:\n" ++ pprint atom) do
   case atom of
@@ -585,38 +532,6 @@
       return $ BaseTy $ Vector [els] sbt
     -- TODO: Should we support tables?
     _ -> throwVectErr $ "Can't make a vector of " ++ pprint ty
-=======
-vectorizeAtom :: SAtom i -> VectorizeM i o (VAtom o)
-vectorizeAtom atom = case atom of
-  Var v -> lookupSubstM v
-  ProjectElt p v -> do
-    VVal vv v' <- lookupSubstM v
-    return $ VVal (projStability (reverse $ NE.toList p) vv) $ getProjection (NE.toList p) v'
-  Con (Lit l) -> return $ VVal Uniform $ Con $ Lit l
-  _ -> do
-    subst <- getSubst
-    VVal Uniform <$> fmapNamesM (uniformSubst subst) atom
-  where
-    uniformSubst :: Color c => Subst VSubstValC i o -> Name c i -> AtomSubstVal SimpIR c o
-    uniformSubst subst n = case subst ! n of
-      VVal Uniform x -> SubstVal x
-      _ -> error $ "Can't vectorize atom " ++ pprint atom
-    projStability p s = case (p, s) of
-      ([]                      , _                ) -> s
-      (ProjectProduct i:is     , ProdStability sbs) -> projStability is (sbs !! i)
-      (UnwrapCompoundNewtype:is, _                ) -> projStability is s
-      (UnwrapBaseNewtype:is    , _                ) -> projStability is s
-      (_                       , Uniform          ) -> s
-      _ -> error "Invalid projection"
-
-getVectorType :: SType o -> VectorizeM i o (SAtom o)
-getVectorType ty = case ty of
-  BaseTy (Scalar sbt) -> do
-    els <- getLoopWidth
-    return $ BaseTy $ Vector [els] sbt
-  -- TODO: Should we support tables?
-  _ -> error $ "Can't make a vector of " ++ pprint ty
->>>>>>> 805e69ab
 
 ensureVarying :: Emits o => VAtom o -> VectorizeM i o (SAtom o)
 ensureVarying (VVal s val) = case s of
