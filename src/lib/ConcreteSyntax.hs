-- Copyright 2022 Google LLC
--
-- Use of this source code is governed by a BSD-style
-- license that can be found in the LICENSE file or at
-- https://developers.google.com/open-source/licenses/bsd

module ConcreteSyntax (
  mustParseit, sourceBlocks, sourceBlock,
  keyWordStrs, showPrimName,
  parseUModule, parseUModuleDeps,
  finishUModuleParse, preludeImportBlock, mustParseSourceBlock,
  pattern Binary, pattern Prefix, pattern Postfix, pattern Identifier) where

import Control.Monad.Combinators.Expr qualified as Expr
import Control.Monad.Reader
import Data.Char
import Data.Either
import Data.Functor
import Data.List.NonEmpty (NonEmpty (..))
import Data.Map qualified as M
import Data.String (fromString)
import Data.Text (Text)
import Data.Text          qualified as T
import Data.Text.Encoding qualified as T
import Data.Tuple
import Data.Void
import Text.Megaparsec hiding (Label, State)
import Text.Megaparsec.Char hiding (space, eol)

import Err
import Lexing
import Name
import Types.Core
import Types.Source
import Types.Primitives
import qualified Types.OpNames as P
import Util

-- TODO: implement this more efficiently rather than just parsing the whole
-- thing and then extracting the deps.
parseUModuleDeps :: ModuleSourceName -> File -> [ModuleSourceName]
parseUModuleDeps name file = deps
  where UModule _ deps _ = parseUModule name $ T.decodeUtf8 $ fContents file
{-# SCC parseUModuleDeps #-}

finishUModuleParse :: UModulePartialParse -> UModule
finishUModuleParse (UModulePartialParse name _ file) =
  parseUModule name (T.decodeUtf8 $ fContents file)

parseUModule :: ModuleSourceName -> Text -> UModule
parseUModule name s = do
  let blocks = mustParseit s sourceBlocks
  let preamble = case name of
        Prelude -> []
        _ -> [preludeImportBlock]
  let blocks' = preamble ++ blocks
  let imports = flip foldMap blocks' \b -> case sbContents b of
                  Misc (ImportModule moduleName) -> [moduleName]
                  _ -> []
  UModule name imports blocks'
{-# SCC parseUModule #-}

preludeImportBlock :: SourceBlock
preludeImportBlock = SourceBlock 0 0 LogNothing "" $ Misc $ ImportModule Prelude

sourceBlocks :: Parser [SourceBlock]
sourceBlocks = manyTill (sourceBlock <* outputLines) eof
{-# SCC sourceBlocks #-}

mustParseSourceBlock :: Text -> SourceBlock
mustParseSourceBlock s = mustParseit s sourceBlock

-- === helpers for target ADT ===

interp_operator :: String -> Bin'
interp_operator = \case
  "&>"  -> DepAmpersand
  "."   -> Dot
  ",>"  -> DepComma
  ":"   -> Colon
  "|"   -> Pipe
  "::"  -> DoubleColon
  "$"   -> Dollar
  "->>" -> ImplicitArrow
  "=>"  -> FatArrow
  "="   -> CSEqual
  name  -> EvalBinOp $ "(" <> name <> ")"

pattern Binary :: Bin' -> Group -> Group -> Group
pattern Binary op lhs rhs <- (WithSrc _ (CBin (WithSrc _ op) lhs rhs)) where
  Binary op lhs rhs = joinSrc lhs rhs $ CBin (WithSrc Nothing op) lhs rhs

pattern Prefix :: SourceName -> Group -> Group
pattern Prefix op g <- (WithSrc _ (CPrefix op g)) where
  Prefix op g = WithSrc Nothing $ CPrefix op g

pattern Postfix :: SourceName -> Group -> Group
pattern Postfix op g <- (WithSrc _ (CPostfix op g)) where
  Postfix op g = WithSrc Nothing $ CPostfix op g

pattern Identifier :: SourceName -> Group
pattern Identifier name <- (WithSrc _ (CIdentifier name)) where
  Identifier name = WithSrc Nothing $ CIdentifier name

-- === Parser (top-level structure) ===

sourceBlock :: Parser SourceBlock
sourceBlock = do
  offset <- getOffset
  pos <- getSourcePos
  (src, (level, b)) <- withSource $ withRecovery recover $ do
    level <- logLevel <|> logTime <|> logBench <|> return LogNothing
    b <- sourceBlock'
    return (level, b)
  return $ SourceBlock (unPos (sourceLine pos)) offset level src b

recover :: ParseError Text Void -> Parser (LogLevel, SourceBlock')
recover e = do
  pos <- liftM statePosState getParserState
  reachedEOF <-  try (mayBreak sc >> eof >> return True)
             <|> return False
  consumeTillBreak
  let errmsg = errorBundlePretty (ParseErrorBundle (e :| []) pos)
  return (LogNothing, UnParseable reachedEOF errmsg)

importModule :: Parser SourceBlock'
importModule = Misc . ImportModule . OrdinaryModule <$> do
  keyWord ImportKW
  s <- anyCaseName
  eol
  return s

declareForeign :: Parser SourceBlock'
declareForeign = do
  keyWord ForeignKW
  foreignName <- strLit
  b <- anyName
  void $ label "type annotation" $ sym ":"
  ty <- cGroup
  eol
  return $ DeclareForeign foreignName b ty

declareCustomLinearization :: Parser SourceBlock'
declareCustomLinearization = do
  zeros <- (keyWord CustomLinearizationSymbolicKW $> SymbolicZeros)
       <|> (keyWord CustomLinearizationKW $> InstantiateZeros)
  fun <- anyCaseName
  linearization <- cGroup
  eol
  return $ DeclareCustomLinearization fun zeros linearization

consumeTillBreak :: Parser ()
consumeTillBreak = void $ manyTill anySingle $ eof <|> void (try (eol >> eol))

logLevel :: Parser LogLevel
logLevel = do
  void $ try $ lexeme $ char '%' >> string "passes"
  passes <- many passName
  eol
  case passes of
    [] -> return LogAll
    _ -> return $ LogPasses passes

logTime :: Parser LogLevel
logTime = do
  void $ try $ lexeme $ char '%' >> string "time"
  eol
  return PrintEvalTime

logBench :: Parser LogLevel
logBench = do
  void $ try $ lexeme $ char '%' >> string "bench"
  benchName <- strLit
  eol
  return $ PrintBench benchName

passName :: Parser PassName
passName = choice [thisNameString s $> x | (s, x) <- passNames]

passNames :: [(Text, PassName)]
passNames = [(T.pack $ show x, x) | x <- [minBound..maxBound]]

sourceBlock' :: Parser SourceBlock'
sourceBlock' =
      proseBlock
  <|> topLevelCommand
  <|> liftM TopDecl topDecl
  <|> topLetOrExpr <* eolf
  <|> hidden (some eol >> return (Misc EmptyLines))
  <|> hidden (sc >> eol >> return (Misc CommentLine))

topDecl :: Parser CTopDecl
topDecl = withSrc $ topDecl' <* eolf

topDecl' :: Parser CTopDecl'
topDecl' =
      dataDef
  <|> structDef
  <|> interfaceDef
  <|> (CInstanceDecl <$> instanceDef True)
  <|> (CInstanceDecl <$> instanceDef False)
  <|> effectDef

proseBlock :: Parser SourceBlock'
proseBlock = label "prose block" $ char '\'' >> fmap (Misc . ProseBlock . fst) (withSource consumeTillBreak)

topLevelCommand :: Parser SourceBlock'
topLevelCommand =
      importModule
  <|> declareForeign
  <|> declareCustomLinearization
  <|> (Misc . QueryEnv <$> envQuery)
  <|> explicitCommand
  <?> "top-level command"

envQuery :: Parser EnvQuery
envQuery = string ":debug" >> sc >> (
      (DumpSubst        <$  (string "env"   >> sc))
  <|> (InternalNameInfo <$> (string "iname" >> sc >> rawName))
  <|> (SourceNameInfo   <$> (string "sname" >> sc >> anyName)))
       <* eol
  where
    rawName :: Parser RawName
    rawName = undefined -- RawName <$> (fromString <$> anyName) <*> intLit

explicitCommand :: Parser SourceBlock'
explicitCommand = do
  cmdName <- char ':' >> nameString
  cmd <- case cmdName of
    "p"       -> return $ EvalExpr (Printed Nothing)
    "pp"      -> return $ EvalExpr (Printed (Just PrintHaskell))
    "pcodegen"-> return $ EvalExpr (Printed (Just PrintCodegen))
    "t"       -> return $ GetType
    "html"    -> return $ EvalExpr RenderHtml
    "export"  -> ExportFun <$> nameString
    _ -> fail $ "unrecognized command: " ++ show cmdName
  b <- cBlock <* eolf
  e <- case b of
    ExprBlock e -> return e
    IndentedBlock decls -> return $ WithSrc Nothing $ CDo $ IndentedBlock decls
  return $ case (e, cmd) of
    (WithSrc _ (CIdentifier v), GetType) -> Misc $ GetNameType v
    _ -> Command cmd e

type CDefBody = ([(SourceName, Group)], [(LetAnn, CDef)])
structDef :: Parser CTopDecl'
structDef = do
  keyWord StructKW
  tyName <- anyName
  (params, givens) <- typeParams
  (fields, defs) <- oneLiner <|> multiLiner
  return $ CStruct tyName params givens fields defs
  where
    oneLiner :: Parser CDefBody
    oneLiner = do
      field <- nameAndType
      return ([field], [])

    multiLiner :: Parser CDefBody
    multiLiner = partitionEithers <$> onePerLine do
      (    (Left  <$> nameAndType)
       <|> (Right <$> funDefLetWithAnn))

funDefLetWithAnn :: Parser (LetAnn, CDef)
funDefLetWithAnn = do
  ann <- noInline <|> return PlainLet
  def <- funDefLet
  return (ann, def)

dataDef :: Parser CTopDecl'
dataDef = do
  keyWord DataKW
  tyName <- anyName
  (params, givens) <- typeParams
  dataCons <- onePerLine do
    dataConName <- anyName
    dataConArgs <- optExplicitParams
    return (dataConName, dataConArgs)
<<<<<<< HEAD
  return $ CData tyName params dataCons

topInstanceDecl :: Parser CTopDecl
topInstanceDecl = withSrc $ liftM (CSDecl PlainLet) $
      (CInstanceDecl <$> instanceDef True)
  <|> (CInstanceDecl <$> instanceDef False)
  <|> (CDerivingDecl <$> derivingDef)
=======
  return $ CData tyName params givens dataCons
>>>>>>> ab43029e

interfaceDef :: Parser CTopDecl'
interfaceDef = do
  keyWord InterfaceKW
  className <- anyName
  params <- explicitParams
  methodDecls <- try (withIndent (keyWord PassKW) >> return [])
    <|> onePerLine do
      methodName <- anyName
      void $ label "type annotation" $ sym ":"
      ty <- cGroup
      return (methodName, ty)
  return $ CInterface className params methodDecls

effectDef :: Parser CTopDecl'
effectDef = do
  keyWord EffectKW
  effName <- anyName
  sigs <- opSigList
  return $ CEffectDecl (fromString effName) sigs

opSigList :: Parser [(SourceName, UResumePolicy, Group)]
opSigList = onePerLine do
  policy <- resumePolicy
  v <- anyName
  void $ sym ":"
  ty <- cGroup
  return (fromString v, policy, ty)

resumePolicy :: Parser UResumePolicy
resumePolicy =  (keyWord JmpKW $> UNoResume)
            <|> (keyWord DefKW $> ULinearResume)
            <|> (keyWord CtlKW $> UAnyResume)

nameAndType :: Parser (SourceName, Group)
nameAndType = do
  n <- anyName
  sym ":"
  arg <- cGroup
  return (n, arg)

topLetOrExpr :: Parser SourceBlock'
topLetOrExpr = withSrc topLet >>= \case
  WithSrc _ (CSDecl ann (CExpr e)) -> do
    when (ann /= PlainLet) $ fail "Cannot annotate expressions"
    return $ Command (EvalExpr (Printed Nothing)) e
  d -> return $ TopDecl d

topLet :: Parser CTopDecl'
topLet = do
  lAnn <- noInline <|> return PlainLet
  decl <- cDecl
  return $ CSDecl lAnn decl

noInline :: Parser LetAnn
noInline = (char '@' >> string "noinline"   $> NoInlineLet) <* nextLine

onePerLine :: Parser a -> Parser [a]
onePerLine p =   liftM (:[]) p
             <|> (withIndent $ p `sepBy1` try nextLine)
{-# INLINE onePerLine #-}

-- === Groups ===

cBlock :: Parser CSBlock
cBlock = indentedBlock <|> ExprBlock <$> cGroup

indentedBlock :: Parser CSBlock
indentedBlock = withIndent $
  IndentedBlock <$> (withSrc cDecl `sepBy1` (semicolon <|> try nextLine))

cDecl :: Parser CSDecl'
<<<<<<< HEAD
cDecl =   (CInstanceDecl <$> instanceDef True)
      <|> (CDerivingDecl <$> derivingDef)
      <|> (CDefDecl <$> funDefLet)
=======
cDecl =   (CDefDecl <$> funDefLet)
>>>>>>> ab43029e
      <|> simpleLet
      <|> (keyWord PassKW >> return CPass)

simpleLet :: Parser CSDecl'
simpleLet = do
  lhs <- cGroupNoEqual
  next <- nextChar
  case next of
    '=' -> sym  "=" >> CLet  lhs <$> cBlock
    '<' -> sym "<-" >> CBind lhs <$> cBlock
    _   -> return $ CExpr lhs

instanceDef :: Bool -> Parser CInstanceDef
instanceDef isNamed = do
  optNameAndArgs <- case isNamed of
    False -> keyWord InstanceKW $> Nothing
    True  -> keyWord NamedInstanceKW >> do
      name <- fromString <$> anyName
      args <-  (sym ":" >> return Nothing)
           <|> ((Just <$> parens (commaSep cParenGroup)) <* sym "->")
      return $ Just (name, args)
  className <- anyName
  args <- argList
  givens <- optional givenClause
  methods <- withIndent $ withSrc cDecl `sepBy1` try nextLine
  return $ CInstanceDef className args givens methods optNameAndArgs

derivingDef :: Parser CDerivingDef
derivingDef = do
  keyWord DerivingKW
  keyWord InstanceKW
  className <- anyName
  args <- argList
  givens <- optional givenClause
  return $ CDerivingDef className args givens

funDefLet :: Parser CDef
funDefLet = label "function definition" do
  keyWord DefKW
  mayBreak do
    name   <- anyName
    params <- explicitParams
    rhs    <- optional do
      expl     <- explicitness
      effs     <- optional cEffs
      resultTy <- cGroupNoEqual
      return (expl, effs, resultTy)
    givens <- optional givenClause
    mayNotBreak do
      sym "="
      body <- cBlock
      return $ CDef name params rhs givens body

explicitness :: Parser AppExplicitness
explicitness =   (sym "->"  $> ExplicitApp)
             <|> (sym "->>" $> ImplicitApp)

-- Intended for occurrences, like `foo(x, y, z)` (cf. defParamsList).
argList :: Parser [Group]
argList = immediateParens (commaSep cParenGroup)

immediateLParen :: Parser ()
immediateLParen = label "'(' (without preceding whitespace)" do
  nextChar >>= \case
    '(' -> precededByWhitespace >>= \case
      True -> empty
      False -> charLexeme '('
    _ -> empty

immediateParens :: Parser a -> Parser a
immediateParens p = bracketed immediateLParen rParen p

-- Putting `sym =` inside the cases gives better errors.
typeParams :: Parser (ExplicitParams, Maybe GivenClause)
typeParams =
      (explicitParamsAndGivens <* sym "=")
  <|> (return ([], Nothing)    <* sym "=")

explicitParamsAndGivens :: Parser (ExplicitParams, Maybe GivenClause)
explicitParamsAndGivens = (,) <$> explicitParams <*> optional givenClause

optExplicitParams :: Parser ExplicitParams
optExplicitParams = label "optional parameter list" $
  explicitParams <|> return []

explicitParams :: Parser ExplicitParams
explicitParams = label "parameter list in parentheses (without preceding whitespace)" $
  immediateParens $ commaSep cParenGroup

noGap :: Parser ()
noGap = precededByWhitespace >>= \case
  True -> fail "Unexpected whitespace"
  False -> return ()

givenClause :: Parser GivenClause
givenClause = keyWord GivenKW >> do
  (,) <$> parens (commaSep cGroup)
      <*> optional (parens (commaSep cGroup))

withClause :: Parser WithClause
withClause = keyWord WithKW >> parens (commaSep cGroup)

arrowOptEffs :: Parser (Maybe CEffs)
arrowOptEffs = sym "->" >> optional cEffs

cEffs :: Parser CEffs
cEffs = braces do
  effs <- commaSep cGroupNoPipe
  effTail <- optional $ sym "|" >> cGroup
  return (effs, effTail)

commaSep :: Parser a -> Parser [a]
commaSep p = p `sepBy` sym ","

cParenGroup :: Parser Group
cParenGroup = withSrc (CGivens <$> givenClause) <|> cGroup

cGroup :: Parser Group
cGroup = makeExprParser leafGroup ops

cGroupNoJuxt :: Parser Group
cGroupNoJuxt = makeExprParser leafGroup $
  withoutOp "space" $ withoutOp "." ops

cGroupNoEqual :: Parser Group
cGroupNoEqual = makeExprParser leafGroup $
  withoutOp "=" ops

cGroupNoPipe :: Parser Group
cGroupNoPipe = makeExprParser leafGroup $
  withoutOp "|" ops

cGroupNoArrow :: Parser Group
cGroupNoArrow = makeExprParser leafGroup $
  withoutOp "->" ops

cNullaryLam :: Parser Group'
cNullaryLam = do
  sym "\\."
  body <- cBlock
  return $ CLambda [] body

cLam :: Parser Group'
cLam = do
  sym "\\"
  bs <- many cGroupNoJuxt
  mayNotBreak $ sym "."
  body <- cBlock
  return $ CLambda bs body

cFor :: Parser Group'
cFor = do
  kw <- forKW
  indices <- many cGroupNoJuxt
  mayNotBreak $ sym "."
  body <- cBlock
  return $ CFor kw indices body
  where forKW =     keyWord ForKW  $> KFor
                <|> keyWord For_KW $> KFor_
                <|> keyWord RofKW  $> KRof
                <|> keyWord Rof_KW $> KRof_

cDo :: Parser Group'
cDo = keyWord DoKW >> CDo <$> cBlock

cCase :: Parser Group'
cCase = do
  keyWord CaseKW
  scrut <- cGroup
  keyWord OfKW
  alts <- onePerLine $ (,) <$> cGroupNoArrow <*> (sym "->" *> cBlock)
  return $ CCase scrut alts

-- We support the following syntaxes for `if`:
-- - 1-armed then-newline
--     if predicate
--       then consequent
--     if predicate
--       then
--         consequent1
--         consequent2
-- - 2-armed then-newline else-newline
--     if predicate
--       then consequent
--       else alternate
--   and the three other versions where the consequent or the
--   alternate are themselves blocks
-- - 1-armed then-inline
--     if predicate then consequent
--     if predicate then
--       consequent1
--       consequent2
-- - 2-armed then-inline else-inline
--     if predicate then consequent else alternate
--     if predicate then consequent else
--       alternate1
--       alternate2
-- - Notably, an imagined 2-armed then-inline else-newline
--     if predicate then
--       consequent1
--       consequent2
--     else alternate
--   is not an option, because the indentation lines up badly.  To wit,
--   one would want the `else` to be indented relative to the `if`,
--   but outdented relative to the consequent block, and if the `then` is
--   inline there is no indentation level that does that.
-- - Last candiate is
--      if predicate
--        then consequent else alternate
--      if predicate
--        then consequent else
--          alternate1
--          alternate2
cIf :: Parser Group'
cIf = mayNotBreak do
  keyWord IfKW
  predicate <- cGroup
  (cons, alt) <- thenSameLine <|> thenNewLine
  return $ CIf predicate cons alt

thenSameLine :: Parser (CSBlock, Maybe CSBlock)
thenSameLine = do
  keyWord ThenKW
  cBlock >>= \case
    IndentedBlock blk -> do
      let msg = ("No `else` may follow same-line `then` and indented consequent"
                  ++ "; indent and align both `then` and `else`, or write the "
                  ++ "whole `if` on one line.")
      mayBreak $ noElse msg
      return (IndentedBlock blk, Nothing)
    ExprBlock ex -> do
      alt <- optional
        $ (keyWord ElseKW >> cBlock)
          <|> (lookAhead (try $ withIndent (keyWord ElseKW))
               >> withIndent (keyWord ElseKW >> cBlock))
      return (ExprBlock ex, alt)

thenNewLine :: Parser (CSBlock, Maybe CSBlock)
thenNewLine = withIndent $ do
  keyWord ThenKW
  cBlock >>= \case
    IndentedBlock blk -> do
      alt <- do
        -- With `mayNotBreak`, this just forbids inline else
        noElse ("Same-line `else` may not follow indented consequent;"
                ++ " put the `else` on the next line.")
        optional $ do
          try $ nextLine >> keyWord ElseKW
          cBlock
      return (IndentedBlock blk, alt)
    ExprBlock ex -> do
      void $ optional $ try nextLine
      alt <- optional $ keyWord ElseKW >> cBlock
      return (ExprBlock ex, alt)

noElse :: String -> Parser ()
noElse msg = (optional $ try $ sc >> keyWord ElseKW) >>= \case
  Just () -> fail msg
  Nothing -> return ()

leafGroup :: Parser Group
leafGroup = do
  leaf <- leafGroup'
  postOps <- many postfixGroup
  return $ foldl (\accum (op, opLhs) -> joinSrc accum opLhs $ CBin (WithSrc Nothing op) accum opLhs) leaf postOps
 where

  leafGroup' :: Parser Group
  leafGroup' = withSrc do
    next <- nextChar
    case next of
      '_'  ->  underscore $> CHole
      '('  ->  (CIdentifier <$> symName)
           <|> cParens
      '['  -> cBrackets
      '\"' -> CString <$> strLit
      '\'' -> CChar <$> charLit
      '%'  -> do
        name <- primName
        case strToPrimName name of
          Just prim -> CPrim prim <$> argList
          Nothing   -> fail $ "Unrecognized primitive: " ++ name
      _ | isDigit next -> (    CNat   <$> natLit
                           <|> CFloat <$> doubleLit)
      '\\' -> cNullaryLam <|> cLam
      -- For exprs include for, rof, for_, rof_
      'f'  -> cFor  <|> cIdentifier
      'd'  -> cDo   <|> cIdentifier
      'r'  -> cFor  <|> cIdentifier
      'c'  -> cCase <|> cIdentifier
      'i'  -> cIf   <|> cIdentifier
      _    -> cIdentifier

  postfixGroup :: Parser (Bin', Group)
  postfixGroup = noGap >>
        ((JuxtaposeNoSpace,) <$> withSrc cParens)
    <|> ((JuxtaposeNoSpace,) <$> withSrc cBrackets)
    <|> ((Dot,)              <$> (try $ char '.' >> withSrc cFieldName))

cFieldName :: Parser Group'
cFieldName = cIdentifier <|> (CNat <$> natLit)

cIdentifier :: Parser Group'
cIdentifier = CIdentifier <$> anyName

cParens :: Parser Group'
cParens = CParens <$> parens (commaSep cParenGroup)

cBrackets :: Parser Group'
cBrackets = CBrackets <$> brackets (commaSep cGroup)

-- A `PrecTable` is enough information to (i) remove or replace
-- operators for special contexts, and (ii) build the input structure
-- for Expr.makeExprParser.
type PrecTable a = [[(SourceName, Expr.Operator Parser a)]]

makeExprParser :: Parser a -> PrecTable a -> Parser a
makeExprParser p tbl = Expr.makeExprParser p tbl' where
  tbl' = map (map snd) tbl

withoutOp :: SourceName -> PrecTable a -> PrecTable a
withoutOp op tbl = map (filter ((/= op) . fst)) tbl

ops :: PrecTable Group
ops =
  [ [symOpL   "!"]
  , [juxtaposition]
  , [unOpPre  "-", unOpPre  "+"]
  , [backquote]
  -- Other ops with default fixity
  , [other]
  , [symOpL   "*", symOpL   "/"]
  , [symOpL  ".*", symOpL  "*."]
  , [symOpL ".**", symOpL "**."]
  , [symOpL  "**"]
  , [symOpL   "+", symOpL   "-"]
  , [symOpL  "-|"]
  , [symOpL "+>>"]
  , [symOpL  "<>"]
  , [symOpN  "~~"]
  , [symOpN   "<", symOpN  "<=", symOpN ">", symOpN ">="]
  , [symOpN  "==", symOpN  "!="]
  , [symOpL  "&&"]
  , [symOpL  "||"]
  , [unOpPre "..", unOpPre "..<", unOpPost "..", unOpPost "<.."]
  , [symOpR  "=>"]
  , [arrow, symOpR "->>"]
  , [symOpL ">>>"]
  , [symOpL "<<<"]
  , [symOpL   "@"]
  , [symOpN  "::"]
  , [symOpR   "$"]
  , [symOpL   "|"]
  , [symOpN  "+=", symOpN  ":="]
  -- Associate right so the mistaken utterance foo : i:Fin 4 => (..i)
  -- groups as a bad pi type rather than a bad binder
  , [symOpR   ":"]
  , [symOpR  ",>"]
  , [symOpR  "&>"]
  , [withClausePostfix]
  , [symOpL   "="]
  ] where
  other = ("other", anySymOp)
  backquote = ("backquote", Expr.InfixL $ opWithSrc $ backquoteName >>= (return . binApp . EvalBinOp))
  juxtaposition  = ("space", Expr.InfixL $ opWithSrc $ sc $> (binApp JuxtaposeWithSpace))
  arrow = ("->", Expr.InfixR arrowOp)

opWithSrc :: Parser (SrcPos -> a -> a -> a)
          -> Parser (a -> a -> a)
opWithSrc p = do
  (f, pos) <- withPos p
  return $ f pos
{-# INLINE opWithSrc #-}

anySymOp :: Expr.Operator Parser Group
anySymOp = Expr.InfixL $ opWithSrc $ do
  s <- label "infix operator" (mayBreak anySym)
  return $ binApp $ interp_operator s

infixSym :: SourceName -> Parser ()
infixSym s = mayBreak $ sym $ T.pack s

symOpN :: SourceName -> (SourceName, Expr.Operator Parser Group)
symOpN s = (s, Expr.InfixN $ symOp s)

symOpL :: SourceName -> (SourceName, Expr.Operator Parser Group)
symOpL s = (s, Expr.InfixL $ symOp s)

symOpR :: SourceName -> (SourceName, Expr.Operator Parser Group)
symOpR s = (s, Expr.InfixR $ symOp s)

symOp :: SourceName -> Parser (Group -> Group -> Group)
symOp s = opWithSrc $ do
  label "infix operator" (infixSym s)
  return $ binApp $ interp_operator s

arrowOp :: Parser (Group -> Group -> Group)
arrowOp = do
  WithSrc src effs <- withSrc arrowOptEffs
  return \lhs rhs -> WithSrc src $ CArrow lhs effs rhs

unOpPre :: SourceName -> (SourceName, Expr.Operator Parser Group)
unOpPre s = (s, Expr.Prefix $ unOp CPrefix s)

unOpPost :: SourceName -> (SourceName, Expr.Operator Parser Group)
unOpPost s = (s, Expr.Postfix $ unOp CPostfix s)

unOp :: (SourceName -> Group -> Group') -> SourceName -> Parser (Group -> Group)
unOp f s = do
  ((), pos) <- withPos $ sym $ fromString s
  return \g@(WithSrc grpPos _) -> WithSrc (joinPos (Just pos) grpPos) $ f s g

binApp :: Bin' -> SrcPos -> Group -> Group -> Group
binApp f pos x y = joinSrc3 f' x y $ CBin f' x y
  where f' = WithSrc (Just pos) f

withClausePostfix :: (SourceName, Expr.Operator Parser Group)
withClausePostfix = ("with", op)
  where
    op = Expr.Postfix do
      rhs <- withClause
      return \lhs -> WithSrc Nothing $ CWith lhs rhs  -- TODO: source info

withSrc :: Parser a -> Parser (WithSrc a)
withSrc p = do
  (x, pos) <- withPos p
  return $ WithSrc (Just pos) x

joinSrc :: WithSrc a1 -> WithSrc a2 -> a3 -> WithSrc a3
joinSrc (WithSrc p1 _) (WithSrc p2 _) x = WithSrc (joinPos p1 p2) x

joinSrc3 :: WithSrc a1 -> WithSrc a2 -> WithSrc a3 -> a4 -> WithSrc a4
joinSrc3 (WithSrc p1 _) (WithSrc p2 _) (WithSrc p3 _) x =
  WithSrc (concatPos [p1, p2, p3]) x

joinPos :: Maybe SrcPos -> Maybe SrcPos -> Maybe SrcPos
joinPos Nothing p = p
joinPos p Nothing = p
joinPos (Just (l, h)) (Just (l', h')) = Just (min l l', max h h')

concatPos :: [Maybe SrcPos] -> Maybe SrcPos
concatPos [] = Nothing
concatPos (pos:rest) = foldl joinPos pos rest

-- === primitive constructors and operators ===

strToPrimName :: String -> Maybe PrimName
strToPrimName s = M.lookup s primNames

primNameToStr :: PrimName -> String
primNameToStr prim = case lookup prim $ map swap $ M.toList primNames of
  Just s  -> s
  Nothing -> show prim

showPrimName :: PrimName -> String
showPrimName prim = primNameToStr prim
{-# NOINLINE showPrimName #-}

primNames :: M.Map String PrimName
primNames = M.fromList
  [ ("ask"      , UMAsk), ("mextend", UMExtend)
  , ("get"      , UMGet), ("put"    , UMPut)
  , ("while"    , UWhile)
  , ("linearize", ULinearize), ("linearTranspose", UTranspose)
  , ("runReader", URunReader), ("runWriter"      , URunWriter), ("runState", URunState)
  , ("runIO"    , URunIO    ), ("catchException" , UCatchException)
  , ("iadd" , binary IAdd),  ("isub"  , binary ISub)
  , ("imul" , binary IMul),  ("fdiv"  , binary FDiv)
  , ("fadd" , binary FAdd),  ("fsub"  , binary FSub)
  , ("fmul" , binary FMul),  ("idiv"  , binary IDiv)
  , ("irem" , binary IRem)
  , ("fpow" , binary FPow)
  , ("and"  , binary BAnd),  ("or"    , binary BOr )
  , ("not"  , unary  BNot),  ("xor"   , binary BXor)
  , ("shl"  , binary BShL),  ("shr"   , binary BShR)
  , ("ieq"  , binary (ICmp Equal)),   ("feq", binary (FCmp Equal))
  , ("igt"  , binary (ICmp Greater)), ("fgt", binary (FCmp Greater))
  , ("ilt"  , binary (ICmp Less)),    ("flt", binary (FCmp Less))
  , ("fneg" , unary  FNeg)
  , ("exp"  , unary  Exp),   ("exp2"  , unary Exp2)
  , ("log"  , unary  Log),   ("log2"  , unary Log2), ("log10" , unary Log10)
  , ("sin"  , unary  Sin),   ("cos"   , unary Cos)
  , ("tan"  , unary  Tan),   ("sqrt"  , unary Sqrt)
  , ("floor", unary  Floor), ("ceil"  , unary Ceil), ("round", unary Round)
  , ("log1p", unary  Log1p), ("lgamma", unary LGamma)
  , ("erf"  , unary Erf),    ("erfc"  , unary Erfc)
  , ("TyKind"    , UPrimTC $ P.TypeKind)
  , ("Float64"   , baseTy $ Scalar Float64Type)
  , ("Float32"   , baseTy $ Scalar Float32Type)
  , ("Int64"     , baseTy $ Scalar Int64Type)
  , ("Int32"     , baseTy $ Scalar Int32Type)
  , ("Word8"     , baseTy $ Scalar Word8Type)
  , ("Word32"    , baseTy $ Scalar Word32Type)
  , ("Word64"    , baseTy $ Scalar Word64Type)
  , ("Int32Ptr"  , baseTy $ ptrTy $ Scalar Int32Type)
  , ("Word8Ptr"  , baseTy $ ptrTy $ Scalar Word8Type)
  , ("Word32Ptr" , baseTy $ ptrTy $ Scalar Word32Type)
  , ("Word64Ptr" , baseTy $ ptrTy $ Scalar Word64Type)
  , ("Float32Ptr", baseTy $ ptrTy $ Scalar Float32Type)
  , ("PtrPtr"    , baseTy $ ptrTy $ ptrTy $ Scalar Word8Type)
  , ("Nat"           , UNat)
  , ("Fin"           , UFin)
  , ("EffKind"       , UEffectRowKind)
  , ("NatCon"        , UNatCon)
  , ("Ref"       , UPrimTC $ P.RefType)
  , ("HeapType"  , UPrimTC $ P.HeapType)
  , ("indexRef"   , UIndexRef)
  , ("alloc"    , memOp $ P.IOAlloc)
  , ("free"     , memOp $ P.IOFree)
  , ("ptrOffset", memOp $ P.PtrOffset)
  , ("ptrLoad"  , memOp $ P.PtrLoad)
  , ("ptrStore" , memOp $ P.PtrStore)
  , ("throwError"    , miscOp $ P.ThrowError)
  , ("throwException", miscOp $ P.ThrowException)
  , ("dataConTag"    , miscOp $ P.SumTag)
  , ("toEnum"        , miscOp $ P.ToEnum)
  , ("outputStream"  , miscOp $ P.OutputStream)
  , ("cast"          , miscOp $ P.CastOp)
  , ("bitcast"       , miscOp $ P.BitcastOp)
  , ("unsafeCoerce"  , miscOp $ P.UnsafeCoerce)
  , ("garbageVal"    , miscOp $ P.GarbageVal)
  , ("select"        , miscOp $ P.Select)
  , ("showAny"       , miscOp $ P.ShowAny)
  , ("showScalar"    , miscOp $ P.ShowScalar)
  , ("projNewtype" , UProjNewtype)
  , ("applyMethod0" , UApplyMethod 0)
  , ("applyMethod1" , UApplyMethod 1)
  , ("applyMethod2" , UApplyMethod 2)
  , ("explicitApply", UExplicitApply)
  , ("monoLit", UMonoLiteral)
  ]
  where
    binary op = UBinOp op
    baseTy b  = UBaseType b
    memOp op  = UMemOp op
    unary  op = UUnOp  op
    ptrTy  ty = PtrType (CPU, ty)
    miscOp op = UMiscOp op<|MERGE_RESOLUTION|>--- conflicted
+++ resolved
@@ -199,6 +199,7 @@
   <|> interfaceDef
   <|> (CInstanceDecl <$> instanceDef True)
   <|> (CInstanceDecl <$> instanceDef False)
+  <|> (CDerivingDecl <$> derivingDef)
   <|> effectDef
 
 proseBlock :: Parser SourceBlock'
@@ -276,17 +277,7 @@
     dataConName <- anyName
     dataConArgs <- optExplicitParams
     return (dataConName, dataConArgs)
-<<<<<<< HEAD
-  return $ CData tyName params dataCons
-
-topInstanceDecl :: Parser CTopDecl
-topInstanceDecl = withSrc $ liftM (CSDecl PlainLet) $
-      (CInstanceDecl <$> instanceDef True)
-  <|> (CInstanceDecl <$> instanceDef False)
-  <|> (CDerivingDecl <$> derivingDef)
-=======
   return $ CData tyName params givens dataCons
->>>>>>> ab43029e
 
 interfaceDef :: Parser CTopDecl'
 interfaceDef = do
@@ -359,13 +350,7 @@
   IndentedBlock <$> (withSrc cDecl `sepBy1` (semicolon <|> try nextLine))
 
 cDecl :: Parser CSDecl'
-<<<<<<< HEAD
-cDecl =   (CInstanceDecl <$> instanceDef True)
-      <|> (CDerivingDecl <$> derivingDef)
-      <|> (CDefDecl <$> funDefLet)
-=======
 cDecl =   (CDefDecl <$> funDefLet)
->>>>>>> ab43029e
       <|> simpleLet
       <|> (keyWord PassKW >> return CPass)
 
